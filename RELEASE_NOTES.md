--- conflicted
+++ resolved
@@ -3,7 +3,6 @@
 KeyboardKit will only deprecate code in `minor` versions. Deprecated code will be removed in `major` versions. 
 
 
-<<<<<<< HEAD
 ## 3.0.0
 
 This version removes all previously deprecated parts of the library and adds improved support for SwiftUI and iOS 13.
@@ -74,11 +73,11 @@
 * `UIInputViewController` `createAutocompleteBugFixTimer`
 * `UIView` `add/removeLongPress/Repeating/TapAction`
 * `isKeyboardEnabled` global function
-=======
+
+
 ## 2.9.2
 
 This version removes the subview fiddling from `KeyboardCollectionVew` to the built-in subclasses, since it can ruin the view hierarchy for collection views that don't add custom views to the cells.
->>>>>>> d4e0c3e9
 
 
 ## 2.9.1
