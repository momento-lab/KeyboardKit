# Release notes

KeyboardKit tries to honor semantic versioning:

* Only deprecate code in `minor` versions.
* Only remove deprecated code in `major` versions.
* Avoid introducing breaking changes in `minor` versions. 

Breaking changes can still occur in minor versions and patches, though, if the alternative is to not be able to release new critical features or fixes.



<<<<<<< HEAD
## 6.0

This version makes the library build on more platforms and removes old, deprecated code.

### 📺 Platform support

* KeyboardKit now supports iOS, iPadOS, macOS, tvOS and watchOS.

### ✨ New Features

* `ActionCalloutContext` has a new, static `shared` property.
* `ActionCalloutContext` has a new `verticalOffset` that can be used to move the callout up and down.
* `AudioFeedbackConfiguration` is now mutable.
* `HapticFeedbackConfiguration` is now mutable.
* `InputCalloutContext` has a new, static `shared` property.
* `KeyboardInputViewController` has a new `didMoveToParent` property, which is used to avoid calling `needsInputModeSwitchKey` when it generates a warning.

### 💡 Behavior changes

* Autocomplete now only applies autocorrections for pure `space` actions and not character actions with a single space.
* `ActionCallout` uses the new `ActionCalloutContext` `verticalOffset` to offset the callout bubble.
* `ActionCalloutContext` applies a vertical offset to iPad devices, and adjust the demo toolbar to be 50 on iPad as well.
* `StandardKeyboardFeedbackHandler` now triggers the haptic feedback for long press on space, not the `SpaceCursorDragGestureHandler`.
* `SystemKeyboard` initializers now use `nil` as default value for the controller and width, to avoid Swift errors in binary framework builds.  

### 🐛 Bug fixes

* `UITextDocumentProxy` `isCursorAtNewSentenceWithSpace` has been adjusted to handle non-empty space content.

### 💥 Breaking changes

* All previously deprecated code has been removed.

* `ActionCalloutContext` `verticalOffset` has been moved to `ActionCalloutStyle`.
* `Bundle` `isExtension` has been made internal.
* `Color.standardButtonBackgroundColor(for:)` has been renamed to `standardButtonBackground(for:)`.
* `Color.standardButtonForegroundColor(for:)` has been renamed to `standardButtonForeground(for:)`.
* `Color.standardButtonShadowColor(for:)` has been renamed to `standardButtonShadow(for:)`.
* `Color.standardDarkButtonBackgroundColor(for:)` has been renamed to `standardDarkButtonBackground(for:)`.
* `Color.standardDarkButtonForegroundColor(for:)` has been renamed to `standardDarkButtonForeground(for:)`.
* `KeyboardAction` `isKeyboardType` has been removed.
* `KeyboardAction` `isSpace` has been removed.
* `KeyboardAction` `standardTextDocumentProxyInputAction` has been merged with `standardTextDocumentProxyAction`.
* `KeyboardAppearance` `systemKeyboardButtonStyle(for:)` has been renamed to `buttonStyle(for:)`.
* `KeyboardFeedbackHandler` no longer has any action provider-based logic and no typealiases.
* `KeyboardInputViewController` `needsInputModeSwitchKeyOverride` has been removed.
* `StandardKeyboardActionHandler` `GestureAction` has been removed.
* `StandardKeyboardFeedbackHandler` `triggerFeedbackForLongPressOnSpaceDragGesture` has been removed.
* `StandardKeyboardFeedbackHandler` `shouldTriggerFeedback` has been moved to `StandardKeyboardActionHandler`.
* `SystemKeyboardButtonStyle` has been renamed to `KeyboardButtonStyle`.
* `SystemKeyboardButtonBorderStyle` has been renamed to `KeyboardButtonBorderStyle`.
* `SystemKeyboardButtonShadowStyle` has been renamed to `KeyboardButtonShadowStyle`.
=======
## 5.9.3

This version adjust orientation change handling further.

### 🐛 Bug fixes

* `KeyboardInputViewController` re-adds sync for layout change, but only once after `viewDidLayoutSubviews` if orientation changes.
>>>>>>> 9ccfc3a7



## 5.9.2

This version polishes the action callout on iPad further and fixes a layout bug. 

### ✨ New Features

* `ActionCalloutContext` has a new `verticalOffset` property.

### 💡 Behavior changes

* `ActionCallout` is now pushed down a bit on iPad devices.
* `KeyboardInputViewController` no longer syncs context on `viewWillLayoutSubviews`.

### 🐛 Bug fixes

* `KeyboardInputViewController` could get stuck in a loop due to syncing context in `viewWillLayoutSubviews`.



## 5.9.1

This version polishes the action callout on iPad and makes the core library build on macOS. 

### 📺 Platform support

* This version makes the core library build on macOS. KeyboardKit Pro will add macOS support in 6.0.

### ✨ New Features

* `ActionCalloutStyle` has a new `maxButtonSize` property.

### 💡 Behavior changes

* `ActionCallout` now renders differently on iPad devices.
* `ActionCalloutContext` now requires a little less swiping to change action.



## 5.9

This version adds new locales and makes the library build on more platforms.

### 📺 Platform support

* This version makes the library build on tvOS and watchOS.

### 🌐 New locales

* 🇧🇬 Bulgarian
* 🇦🇩 Catalan
* 🇫🇴 Faroese
* 🇵🇭 Filipino
* 🇬🇪 Georgian
* 🇲🇰 Macedonian
* 🇲🇹 Maltese
* 🇲🇳 Mongolian
* 🇷🇸 Serbian
* 🇷🇸 Serbian (Latin)
* 🇸🇰 Slovak

### ✨ New features

* `DeviceSpecificInputSetProvider` has new row functions.
* `DeviceType` is a new enum that can be used to determine device type without having to use the real platform-specific device type.
* `DisabledHapticFeedbackPlayer` is a new feedback player that is used on tvOS and watchOS.
* `InputSetProvider` has new row functions.
* `StandardHapticFeedbackPlayer` is now open to subclassing.
* `StandardKeyboardLayoutProvider` has a new `fallbackProvider` that is used when device is not iPhone or iPad.
* `StandardSystemAudioPlayer` is now open to subclassing.
* `StaticKeyboardBehavior` is a new behavior type that is used on watchOS.

### 💡 Behavior changes

* `DeviceSpecificInputSetProvider` no longer requires a `UIDevice`.
* `EnglishInputSetProvider` no longer requires UIKit.
* The iPhone and iPad keyboard layout provides have been adjusted to provide better layouts. 

### 🐛 Bug fixes

* Some iPad incorrect layouts have been adjusted.

### 🗑 Deprecations

* `SystemAudioPlayer` `playSystemAudio` has been renamed to `play`. 
* All input set providers have the `UIDevice`-based initializer replaced by a device-agnostic one.



## 5.8.2

This version fixes an iPad layout bug that was introduced by 5.8.1.



## 5.8.1

This version adds tap behavior to the margin next to character inputs.

### ✨ New features

* `KeyboardAction` has a new `characterMargin` action.

### 💡 Behavior changes

* `iPadKeyboardLayoutProvider` and `iPhoneKeyboardLayoutProvider` now only adjust input sets with three rows.
* `iPhoneKeyboardLayoutProvider` will now add `characterMargin` to the empty surrounding space around a character key.

### 🗑 Deprecations

Despite the aim described in the release notes header, this patch contains some deprecations, that will only affect devs who create their own system keyboard layouts. 

* `SystemKeyboardLayoutProvider` has new margin action functions.
* `SystemKeyboardLayoutProvider` has been redesigned to let all functions that take multiple parameters with an initial context, place the context parameter last. This gives a cleaner and more harmonized public api.   
* `SystemKeyboardLayoutProvider` `inputs(for:)` has been renamed to `inputRows(for:)`.



## 5.8

This version adds new locales and renames a bunch of types, properties and parameters to make things nicer in preparation for 6.0.

This version also harmonizes `KeyboardLocale` naming to put the language first and the optional country second. This means that the new Belgian locales are called `french_belgium` and `dutch_belgium` and `brazilian` has been renamed to `portuguese_brazil`.  

### 🌐 New locales

* 🇭🇷 Croatian
* 🇧🇪 Dutch (Belgium)
* 🇧🇪 French (Belgium)
* 🇨🇭 French (Switzerland)
* 🇦🇹 German (Austria)
* 🇨🇭 German (Switzerland)
* 🇬🇷 Greek
* 🇭🇺 Hungarian
* 🇸🇮 Slovenian

### ✨ New features

* `SystemKeyboard` has a new, static `standardButtonContent` function.
* `SystemKeyboard` has a new, static `standardButtonView` function.

### 💡 Behavior changes

* `SystemKeyboard` now explicitly applies a `leftToRight` layout direction.

### 🗑 Deprecations

* `AlphabeticKeyboardInputSet` has been renamed to `AlphabeticInputSet`
* `BaseSecondaryCalloutActionProvider` has been renamed to `BaseCalloutActionProvider`.
* `CalloutActionProvider` `secondaryCalloutActions` has been renamed to `calloutActions`.
* `DisabledSecondaryCalloutActionProvider` has been renamed to `DisabledCalloutActionProvider`.
* `EnglishKeyboardInputSetProvider` has been renamed to `EnglishInputSetProvider`.
* `EnglishSecondaryCalloutActionProvider` has been renamed to `EnglishCalloutActionProvider`.
* `KeyboardInput` has been renamed to `InputSetItem`.
* `KeyboardInputRow` has been renamed to `InputSetRow`.
* `KeyboardInputRows` has been renamed to `InputSetRows`.
* `KeyboardInputSet` has been renamed to `InputSet`.
* `KeyboardInputSetProvider` has been renamed to `InputSetProvider`.
* `KeyboardInputViewController` `keyboardInputCalloutContext` has been renamed to `inputCalloutContext`.
* `KeyboardInputViewController` `keyboardSecondaryInputCalloutContext` has been renamed to `actionCalloutContext`.
* `KeyboardInputViewController` `keyboardSecondaryCalloutActionProvider` has been renamed to `calloutActionContext`.
* `KeyboardLocale` `.brazilian` has been renamed to `.portuguese_brazil`.
* `LocalizedSecondaryCalloutActionProvider` has been renamed to `LocalizedCalloutActionProvider`.
* `NumericKeyboardInputSet` has been renamed to `NumericInputSet`
* `PreviewKeyboardInputSetProvider` has been renamed to `PreviewInputSetProvider`.
* `PreviewSecondaryCalloutActionProvider` has been renamed to `PreviewCalloutActionProvider`.
* `RowItem` has been renamed to `KeyboardRowItem`.
* `SecondaryCalloutActionProvider` has been renamed to `CalloutActionProvider`. 
* `SecondaryInputCalloutContext` has been renamed to `ActionCalloutContext`.
* `SecondaryInputCalloutStyle` has been renamed to `ActionCalloutStyle`
* `StandardKeyboardInputSetProvider` has been renamed to `StandardInputSetProvider`.
* `StandardSecondaryCalloutActionProvider` has been renamed to `StandardCalloutActionProvider`.
* `String` `isVowel` is deprecated and will be removed in 6.0.
* `SymbolicKeyboardInputSet` has been renamed to `SymbolicInputSet`
* `SystemKeyboard` has renamed `buttonViewBuilder` to `buttonView` and `buttonContentBuilder` to `buttonContent`.
* `View+secondaryInputCallout` has been renamed to `actionCallout`

### 💥 Breaking changes

Even though most renamed functions have deprecated variants, open functions that can be overridden will have to be renamed if you have overridden them. 



## 5.7

This version adds new locales and improves emoji support.

There are some breaking changes, but they shouldn't affect you if you haven't been customizing emoji keyboards. 

### 🌐 New locales

* 🇧🇾 Belarusian
* 🇨🇿 Czech
* 🇷🇴 Romanian

### ✨ New features

* `Character` has new emoji properties: `isEmoji`, `isCombinedEmoji`, `isSimpleEmoji`.
* `EmojiKeyboardStyle` has renamed and reorganized its parameters.
* `EmojiKeyboardStyle` has a new `verticalKeyboardPadding` property.
* `EmojiKeyboardStyle.standardLargePadLandscape` is now mutable.
* `EmojiKeyboardStyle.standardLargePadPortrait` is now mutable.
* `EmojiKeyboardStyle.standardPadLandscape` is now mutable.
* `EmojiKeyboardStyle.standardPadPortrait` is now mutable.
* `EmojiKeyboardStyle.standardPhoneLandscape` is now mutable.
* `EmojiKeyboardStyle.standardPhonePortrait` is now mutable.
* `String` has new emoji properties: `containsEmoji`, `containsOnlyEmojis`, `emojis`, `emojiScalars`, `emojiString`, `isSingleEmoji`.

### 💡 Behavior changes

* `EmojiCategoryStyle` is adjusted to be more correct on iPad devices.
* `EmojiCategoryKeyboard.CategoryTitleViewProvider` now takes a style.
* `EmojiCategoryKeyboardTitle` now takes a style, but will default to `.standardPhonePortrait`.
* `KeyboardAction.shift` now uses a lighter color scheme for uppercase. 
* `String.wordDelimiters` has been extended with various brackets.
* `SystemKeyboard` now only uppercases for sentence autocapitalization after tapping a space after the sentence delimiter.
* Several iPad layouts has adjusted the lower-right keys for numeric keyboards, to have `,` and `.` on the alphabetic keyboard and `!` and `?` on the numeric and symbolic. This is because these symbols currently don't adjust for uppercase and there is no swipe down support.  

### 🐛 Bug fixes

* `EmojiCategory` now adds accidentally excluded 😵‍💫 emoji.

### 🗑 Deprecations

* A bunch of `SystemKeyboardLayoutProvider` `hasXXXAlphabeticInput` properties have been deprecated.

### 💥 Breaking changes

* `EmojiKeyboardButton` has renamed `configuration` to `style`.
* `EmojiKeyboardStyle` has renamed and reorganized its parameters. There is no deprecations, since the initializer has standard values for each parameter, which cause conflicts.  



## 5.6

This version adds support for new locales and makes it easier to create and use the `SystemKeyboard`.

### 🌐 New locales

* 🇮🇪 Irish
* 🇵🇹 Portuguese
* 🇧🇷 Portuguese (Brazil)
* 🇹🇷 Turkish

### ✨ New features

* `SystemKeyboard` now automatically renders an `EmojiCategoryKeyboard` on iOS 14 and later.
* `SystemKeyboard` has new convenience initializers that just requires a `controller` instead of all granular configurations. The controller is auto-resolved to `.shared` if none is provided.



## 5.5

Thanks to [@ardavank](https://github.com/ardavank) and [@rawandahmad698](https://github.com/rawandahmad698), this release adds support for Persian (Farsi), Arabic, Kurdish Sorani and RTL keyboards.

### 🌐 New locales

* 🇦🇪 Arabic
* 🇹🇯 Kurdish Sorani
* 🇮🇷 Persian

### ✨ New features

* `DeviceSpecificInputSetProvider` has new row functions for lower/uppercase characters.
* `Image` has a new `.keyboardBackspaceRtl` property and `.keyboardBackspace` function.
* `Image` has a new `.keyboardNewlineRtl` property and `.keyboardBackspace` function.
* `Image` has a new `.keyboardZeroWidthSpace` property with a temp arrow icon.
* `KeyboardInputRow` has a new initializer for lower/uppercase characters.
* `KeyboardInputRows` has a new initializer for lower/uppercase characters.
* `String` has new, static `carriageReturn`, `newline`, `space`, `tab` and `zeroWidthSpace` properties.

### 💡 Behavior changes
  
* `KeyboardAction+Button` now resolves RTL variants of backspace and newline.
* `KeyboardAction+Button` now resolves the new `zeroWidthSpace` character to the new `zeroWidthSpace` icon.
* `KeyboardLocale` resolves `isLeftToRight` and `isRightToLeft` through its derived x§locale.

### 🗑 Deprecations

* `DeviceSpecificInputSetProvider` has a bunch of functions that just resolve to `KeyboardInputRow`. These are now marked as deprecated to make the type cleaner.



## 5.4.1

This release fixes issues with `EmojiKeyboard` and `EmojiCategoryKeyboard`.

The internal `EmojiKeyboardItem` that created unique IDs caused the emojis to constantly re-render. It has been removed. 

Note that this change now requires emojis to be unique within a certain keyboard.


### ✨ New features

More styles now have var properties instead of lets, which means that it's easy to create and change a mutable copy of a style.

* `AutocompleteToolbarStyle` are now vars instead of lets.
* `AutocompleteToolbarItemStyle` are now vars instead of lets.
* `AutocompleteToolbarItemBackgroundStyle` are now vars instead of lets.
* `AutocompleteToolbarSeparatorStyle` are now vars instead of lets.
* `EmojiKeyboardStyle` are now vars instead of lets.
* `EmojiKeyboardStyle` now has new `abcText` and `backspaceIcon` which will be used in the next minor version to make category views no longer require appearance.

### 💡 Behavior changes
 
* `EmojiCategoryKeyboard` now resets scroll offset when changing category.
* `EmojiCategoryKeyboard` now persists category changes right away instead of when disappearing.
* `EmojiKeyboard` no longer generates unique IDs for each emoji, which improves performance.
* `EmojiKeyboardStyle` now uses the primary color instead of black to make highlighting show in dark mode.



## 5.4

Thanks to [@digitalheir](https://github.com/digitalheir), this release removes the need for using `AnyView` in many places.

Thanks to [@danielpunkass](https://github.com/danielpunkass), this release makes it possible to use the library within an app target.

This version also adds missing emojis.

### ✨ New emojis

* 🥸😶‍🌫️😮‍💨🤌🤏🦾🦶🦵🦿🦷👣🫀🫁🫂👩‍🦱🧑‍🦱👨‍🦱👩‍🦰🧑‍🦰👨‍🦰👱🧑‍🦳👨‍🦳👩‍🦲🧑‍🦲👨‍🦲🧔‍♀️
  🧔‍♂️👳👮👷💂🕵️🧑‍⚕️🧑‍🌾🧑‍🍳🧑‍🎓🧑‍🎤🧑‍🏫🧑‍🏭🧑‍💻🧑‍💼🧑‍🔧🧑‍🔬🧑‍🎨🧑‍🚒👨‍🚒👩‍✈️🧑‍✈️🧑‍🚀🧑‍⚖️👰‍♀️👰‍♂️🤵‍♀️
  🤵‍♂️🦸‍♀️🦸🦸‍♂️🦹‍♀️🦹🦹‍♂️🧑‍🎄🧙🧝🧛🧟🧞🧞‍♂️🧜🧚👩‍🍼🧑‍🍼👨‍🍼🙇💁🙅🙆🙋🧏‍♀️🧏🧏‍♂️
  🤦🤷🙎🙍💇💆🧖👯👩‍🦽🧑‍🦽👨‍🦽👩‍🦼🧑‍🦼👨‍🦼🚶👩‍🦯🧑‍🦯👨‍🦯🧎‍♀️🧎🧎‍♂️🏃🧍‍♀️🧍🧍‍♂️👩‍❤️‍👨👩‍❤️‍💋‍👨
  👨‍👩‍👦👨‍👩‍👦‍👦🪢🧶🧵🪡🥼🦺👕🩲🩳🩱🥻🩴🥿👟🥾🧣🎩🪖🧳🥽
* 🐻‍❄️🪱🪰🪲🪳🦟🦞🦭🦧🦣🦛🦘🦬🦙🦮🐕‍🦺🐈‍⬛🪶🦤🦚🦜🦢🦩🦝🦨🦡🦫
  🦦🦥🪵🪴🪨🪐
* 🫐🥭🥬🫑🫒🧄🧅🥯🧈🧇🦴🫓🧆🫔🫕🦪🥮🧁🫖🧃🧋🧉🧊🧂
* 🥎🥏🪀🥍🪃🪁🤿🛹🛼🪂🏋️🤼🤸⛹️🤾🏌️🧘🏄🏊🤽🚣🧗🏻🚵🚴🤹🩰🪘
  🪗🪕♟🧩
* 🛻🦯🦽🦼🛺🪝🛖🛕
* 🧭🪔🧯🪙🪜🧰🪛🪚🪤🧱🧲🧨🪓🪦🧿🩹🩺🩸🧬🦠🧫🧪🧹🪠🧺🧻🧼
  🪥🪒🧽🪣🧴🪑🧸🪆🪞🪟🪄🪅🧧🪧🧾🗑🧷🧮
* 🤍🤎❤️‍🔥❤️‍🩹⚧♾👁‍🗨🟠🟡🟢🟣🟥🟧🟨🟩🟦🟪🟫
* 🏴‍☠️🏳️‍⚧️🇺🇳🇻🇮

### ✨ New features

* `Bundle` has new `isExtension` extension property.
* `Locale` has new `localizedName` extension property.
* `StandardSystemKeyboardButtonView` is a new typealias that defines the standard system keyboard button view.
* `StandardSystemKeyboardButtonContent` is a new typealias that defines the standard system keyboard button content.
* `SystemKeyboard` has a new, static `standardKeyboardWidth`.
* `View` has new, generic `localeContextMenu` extensions that can be used to create custom locale context menus.

### 💡 Behavior changes

* `AutocompleteToolbar` is now generic.
* `EmojiKeyboard` is now generic.
* `SystemKeyboard` is now generic.
* `SystemKeyboardSpaceButtonContent` is now generic.

### 🗑 Deprecations

* `KeyboardActionRow` is the same thing as `KeyboardActions` and wasn't used in the library.
* `KeyboardLayout` `items` initializer has been replaced with an `itemRows` initializer.
* `KeyboardLayout` `item` has been replaced with `itemRows`.
* The old `AnyView`-based initializers have been replaced with the new, generic initializers.

### 💥 Breaking changes

Although we aimed to implement the new generic views with no breaking changes, there may be some that slipped us by.



## 5.3

### 🌐 New locales

* 🇦🇱 Albanian
* 🇮🇸 Icelandic
* 🇵🇱 Polish

### ✨ New features
 
* `CGSize` device dimension properties are now public:
    * iPadProLargeScreenPortrait
    * iPadProLargeScreenLandscape
    * iPadProSmallScreenPortrait
    * iPadProSmallScreenLandscape
    * iPadScreenPortrait
    * iPadScreenLandscape
    * iPhoneProMaxScreenPortrait
    * iPhoneProMaxScreenLandscape
    * isScreenSize(...)
* `EmojiKeyboardButton` is a new view that renders a standard emoji keyboard button.
* `EmojiCategoryTitle` is a new view that renders a standard emoji category title.
* `KeyboardFeedbackSettings` has new properties and functions:
    * isAudio/HapticFeedbackEnabled
    * disableAudio/HapticFeedback()
    * enableAudio/HapticFeedback()
    * toggleAudio/HapticFeedback()
* `KeyboardTextField` has a new `placeholder` property.
* `String` has new `vowels` and `isVowel` extension properties.

### ✨ New KeyboardKit Pro features

* `AudioFeedbackToggleButton` is a new view that can be used to toggle audio feedback on and off.
* `EnabledLabel` is a new view that can be used to show different views depending on a provided enabled state.
* `HapticFeedbackToggleButton` is a new view that can be used to toggle haptic feedback on and off.
* `KeyboardActiveLabel` is a new view that can be used to present whether or not a keyboard extension is currently being used to edit a text field.
* `KeyboardEnabledLabel` is a new view that can be used to present whether or not a keyboard extension is enabled in System Settings.
* `License` now implements `Codable` and has a public initializer, as well as new `tier` and `additionalInfo` properties.
* `LicenseCustomer` now implements `Codable` and has a public initializer, as well as a new `additionalInfo` property.
* `LicenseTier` is a new type that defines the level of service for your specific license.
* `ToggleToolbar` is a new view that can be used to toggle between two toolbars.

### 💡 Behavior changes

* Typing an alternate quotation delimiter (\`, ´, etc.) now switches back to the alphabetic keyboard.

### 🐛 Bug fixes

* The Finnish iPad input set provider has been corrected for numeric and symbolic inputs.
* `EmojiCategory.frequent` now uses the frequent provider to resolve its emojis.
* `EmojiCategoryKeyboardMenu` now shows the "frequent" category once more.
* `EmojiCategoryKeyboardMenu` has reduced circle padding to avoid clipping on smaller screens.

### 🗑 KeyboardKit Pro Deprecations

* `KeyboardKitLicense` has been renamed to `License`.
* `KeyboardKitLicense+Customer` has been converted to a typealias for `LicenseCustomer` and has been deprecated.



## 5.2

This version adds support for `Russian` and `Ukrainian` and bumps the package's Swift version to 5.5 to enable DocC support.

By adding DocC support, the documentation has been updated to allow for topics, cross-linking etc. You can download the documentation from the project website or find a zipped version in the `Docs` folder.

### 🌐 New locales

* 🇷🇺 Russian
* 🇺🇦 Ukrainian

### 🐛 Bug fixes

* This version corrects the system button highlight color in dark mode.  



## 5.1

This version adds support for `estonian`, `latvian` and `lithuanian`.

This version also adds new inspection capabilities and fixes some bugs. 

### 🌐 New locales

* 🇪🇪 Estonian
* 🇱🇻 Latvian
* 🇱🇹 Lithuanian

### ✨ New features

* `UITextDocumentProxy` has a new `hasCurrentWord` property.
* `InputCallout` has a new `calloutPadding` property.
* `KeyboardEnabledState` has a new `isKeyboardCurrentlyActive` property.
* `KeyboardEnabledStateInspector` has a new `isFullAccessEnabled` property.
* `KeyboardEnabledStateInspector` has a new `isKeyboardCurrentlyActive` function.

### 💡 Behavior changes

* `InputCallout` now calculates a minimum callout width based on button size, curve size etc.
* `InputCallout` now applies a minimum callout size instead of a fixed one, which means that the callout content can be larger.

### 🐛 Bug fixes

* `InputCallout` was rendered too wide by default, when used in `SystemKeyboard`. This has been fixed.
* `SecondaryInputCallout` applied an incorrect leading corner radius. This has been fixed.



## 5.0

KeyboardKit 5.0 streamlines the library, improves styling and previewing and makes the library easier to use.

This version also removes all UIKit-specific functionality as well as all previously deprecated functionality.

This version also adjust keyboard button sizes to be more correct on more device types, e.g. iPhone Pro Max, iPad Pro etc. 

KeyboardKit 5.0 requires Xcode 13 and Swift 5.5. 

### ✨ New features

* Library types now implement protocols like `Codable` and `Identifiable` to greater extent.
* Library views have a lot more previews than before, which make them much easier to adjust.
* Library views no longer depend on environment objects, which make them easier to create and use.

* `AudioFeedbackConfiguration` has a new action-specific feedback list.
* `AudioFeedbackConfiguration` has a new, static `enabled` configuration.
* `AutocompleteContext` has a new `isLoading` property.
* `AutocompleteToolbarItemSubtitle` is a new view that renders autocomplete subtitles.
* `Collection+RowItem` has new extensions to affect all rows.
* `EdgeInsets` has a new `init(all:)` initializer.
* `EdgeInsets` has a new `init(horizontal:,vertical:)` initializer.
* `EmojiCategory` has a new `emojisString` property.
* `EmojiKeyboardStyle` has new `systemFont` and `selectedCategoryColor` properties.
* `HapticFeedbackConfiguration` has a new action-specific feedback list.
* `HapticFeedbackConfiguration` has a new, static `enabled` configuration.
* `InputCalloutContext` has a new, static `.disabled` context.
* `KeyboardAction` has a new `inputCalloutText` property.
* `KeyboardAction` has a new `isCharacterAction` property.
* `KeyboardAppearance` has a new `inputCalloutStyle()` function.
* `KeyboardAppearance` has a new `secondaryInputCalloutStyle()` function.
* `KeyboardContext` has a new `screen` property.
* `KeyboardInputTextComponent` is now public.
* `KeyboardLayoutConfiguration` is a new type that replaces the `CGFloat` and `UIEdgeInsets` extensions.
* `KeyboardLayoutConfiguration` has a bunch of standard layout configs for different devices.  
* `NextKeyboardButton` is now SwiftUI-based and don't require any special setup.
* `Preview` services have new, static `.preview` protocol properties.
* `SecondaryInputCalloutContext` has a new, static `.disabled` context.
* `StandardHapticFeedbackPlayer` has a new `shared` player.
* `StandardKeyboardFeedbackHandler` now prefers action-specific feedback, if defined.
* `StandardSystemAudioPlayer` has a new `shared` player.
* `SystemKeyboardActionButton` is a new view that makes it easy to create action-based keyboard buttons.
* `SystemKeyboardButton` is a new view that makes it easy to create standalone keyboard buttons.
* `SystemKeyboardButtonText` is a new view that just sets up text correctly. 
* `SystemKeyboardSpaceButton` can now wrap any content.
* `View+Callout` has a new `calloutShadow` extension.

### 🎨 Styling

* `AutocompleteToolbarStyle` is a new style that can style autocomplete toolbars.
* `AutocompleteToolbarItemStyle` is a new style that can style autocomplete toolbar items.
* `AutocompleteToolbarItemBackgroundStyle` is a new style that can style the autocomplete highlight. 
* `AutocompleteToolbarSeparatorStyle` is a new style that can style autocomplete toolbar separators.
* `CalloutStyle` has a new, static `.standard` style.
* `InputCalloutStyle` has a new, static `.standard` style.
* `SecondaryInputCalloutStyle` has a new, static `.standard` style.
* `SystemKeyboardButtonBorderStyle` has a new, static `.standard` style.
* `SystemKeyboardButtonShadowStyle` has a new, static `.standard` style.
* `SystemKeyboardButtonShadowStyle` has new, default init parameter values.  

### 💡 Behavior changes

* `AutocompleteToolbar` now applies the autocomplete background instead of the item view.
* `AutocompleteToolbarItem`'s standard item builder now renders a subtitle if the suggestion has one.
* `InputCallout` and `SecondaryInputCallout` look more like the native callouts.
* `KeyboardAction+Button` now returns `KKL10n.space` for `.space` action.
* `KeyboardGestures` now resolves input contexts from the shared controller, instead of using environment objects.
* `StandardKeyboardAppearance` uses a small transparency to make standard buttons bleed through the underlying vibrancy.
* `SystemKeyboard` uses the new callout styles in the appearance.
* `SystemKeyboardActionButtonContent` now returns a `SystemKeyboardSpaceButtonContent` for `.space`. 
* `SystemKeyboardButtonContent` now uses appearance for both text and image logic.
* `SystemKeyboardButtonContent` no longer applies RTL transforms on the image, since SF symbols do this automatically.
* `SystemKeyboardButtonStyle` now applies a standard shadow style by default.
* `SystemKeyboardSpaceButtonContent` no longer auto-resolves texts, but instead show just what you provide it with.
* `SystemKeyboardSpaceButton` now takes up as much horizontal space as it can.

### 🐛 Bug fixes

* `InputCallout` and `SecondaryInputCallout` no longer get tear lines in some apps.   
* `SystemKeyboardActionButton` now handles the `.nextKeyboard` action correctly.

### 💥 Breaking changes

* All deprecated functionality has been removed.
* All UIKit-specific functionality has been removed.
* Library views that no longer depend on environment objects, may require more init parameters.
* Initializer argument changes are omitted in the list below.

* `AutocompleteProvider` `ignoredWords` is now read-only.
* `AutocompleteResponse` has been renamed to `AutocompleteCompletion`.
* `AutocompleteToolbarItemText` has been renamed to `AutocompleteToolbarItemTitle`.
* `AudioFeedback` has been renamed to `SystemAudio`.
* `BaseSecondaryCalloutActionProvider`'s init is now throwing.
* `CalloutStyle` `buttonOverlayInset` has been renamed to `buttonInset`.
* `CGFloat+Keyboard` has been replaced with `KeyboardLayoutConfiguration`.
* `Color` `clearInteractable` has been made as internal and will be removed over time.
* `EdgeInsets+Keyboard` has been replaced with `KeyboardLayoutConfiguration`.
* `EmojiKeyboard` button builder no longer takes a context.
* `EmojiKeyboardConfiguration` has been renamed to `EmojiKeyboardStyle`
* `HapticFeedback` `prepare` and `trigger` now only has a non-static version.
* `HapticFeedback.player` has been removed.
* `InputCalloutContext` `buttonFrame(for:)` has been removed.
* `InputCalloutContext` `updateInput(for:geo:)` has been renamed to `updateInput(for:,in:)`.
* `KeyboardAction+Button` styles have been moved into `StandardKeyboardAppearance`.
* `KeyboardBehavior` has a new `shouldSwitchToCapsLock` function.
* `KeyboardCasing.neutral` has been removed.
* `KeyboardEnabledStateInspector` `isKeyboardEnabled` `for` parameters has been renamed to `withBundleId`. 
* `KeyboardInputSetProvider` functions have been converted to properties.
* `KeyboardType.custom` has been renamed to `KeyboardType.custom(named:)`.
* `SecondaryInputCalloutContext` `alignment` is now a `HorizontalAlignment`.
* `SecondaryInputCalloutContext` `buttonFrame(for:)` has been removed.
* `SecondaryInputCalloutContext` `updateInputs(for:geo:alignment)` has been renamed to `updateInputs(for:in:alignment:)`.
* `SecondaryInputCalloutStyle` `selectedTextColor` has been renamed to `selectedForegroundColor`.
* `SecondaryInputCalloutStyle` `verticalPadding` has been renamed to `verticalTextPadding`.
* `Sequence` `batched(withBatchSize:)` has been renamed to `batched(into:)`. 
* `SpaceDragSensitivity.custom` has been renamed to `custom(points:)`.
* `SystemAudio` `systemId` has been renamed to `id`.
* `SystemAudio` `trigger` has been renamed to `play`.
* `SystemAudio` `play` now only has a non-static version.
* `SystemAudio.player` is now `SystemAudioPlayer.shared`.
* `SystemAudioPlayer` now takes `SystemAudio` as argument.
* `SystemKeyboardButton` has been renamed to `SystemKeyboardActionButton`.
* `SystemKeyboardButtonContent` has been renamed to `SystemKeyboardActionButtonContent`.
* `SystemKeyboardButtonRowItem` now requires an injected `context`.
* `SystemKeyboardLayoutProvider` `hasElevenElevenSevenAlphabeticInput` is now computed instead of lazy.
* `Toast` has been removed.
* `UITextDocumentProxy` `deleteBackward` with range has been renamed to `deleteBackward(range:)`
* `View+DynamicType` has been removed.
* `View+Autocomplete` has been removed.
* `View+Callout` is now internal.
* `View+DynamicType` has been removed.



## 4.9.3

### ✨ New features

* `PreviewKeyboardAppearance` has been made public.



## 4.9.2

This version renames images to avoid preview problems in apps that define the same image names.

### 🗑 Deprecations

* A bunch of images have been renamed with a `keyboard` name prefix.



## 4.9.1

This version fixes the iOS 15 autorotate bug and adds a property that can suppress the `needsInputModeSwitchKey` warning.

### ✨ New features

* `KeyboardInputViewController` has a new `viewWillSetupKeyboard` function that can be overridden to setup the keyboard at the proper time. It's just a convenience function. You can still setup the keyboard whenever you want.
* `KeyboardInputViewController` has a new, static `needsInputModeSwitchKeyOverride` that can be set to make all input controllers ignore the real value. This can be useful when you want to create a keyboard preview and don't want all the warnings.
* `KeyboardInputViewController` has a new `needsInputModeSwitchKeyOverride` that can be set to make an input controllers ignore the real value. It will default to the static property value.

### 🗑 Deprecations

* `KeyboardInputViewController` `setup(with:)` stack view variant is deprecated and will be removed in 5.0.



## 4.9.0

This version adds styles, which makes it a lot easier to style system keyboards.

It also exposes more system keyboard views and styles publicly.

Starting with this version, the library will start deprecating stuff that willbe changed in KK 5. The aim is to release several patches to prepare the library for the changes to come through deprecations instead of breaking changes.

### ✨ New features

* `KeyboardAppearance` has a new `systemKeyboardButtonStyle` function.
* `NextKeyboardButton` has an iOS 14 exclusive `Color`-based initializer that is now used by `SystemKeyboardButtonContent`
* `SystemKeyboardButtonBody` is a new view that represents the body of a system keyboard button.
* `SystemKeyboardButtonShadow` is a new view that represents the shadow of a system keyboard button.
* `SystemKeyboardButtonStyle` is a new style that can be used to define a system keyboard button style. 
* `SystemKeyboardButtonBorderStyle` is a new style that can be used to define a system keyboard button border.
* `SystemKeyboardButtonShadowStyle` is a new style that can be used to define a system keyboard button shadow.
* `TextInputProxy` now implements `UITextInputTraits` as well.
* `View+systemKeyboardButtonStyle` view extension now taes a style instead of an apperance, action and isPressed bool.

### 🐛 Bug fixes

* Thanks to [@ardavank](https://github.com/ardavank), the `EmojisCategoryKeyboardMenu` now uses fixed fonts.
* `SystemKeyboardButtonContent` now applies the appearance text color to the "next keyboard" button (on iOS 14+).

### 🗑 Deprecations

* `AutocompleteSuggestionProvider` has been renamed to `AutocompleteProvider`.
* `KeyboardAppearance` has deprecated all functions that now can be fetched from the new `systemKeyboardButtonStyle` style.
* `KeyboardInputViewController` `autocompleteSuggestionProvider` has been renamed to `autocompleteProvider`.
* `View+keyboardButtonStyle` has been replaced with `View+systemKeyboardButtonStyle`.

### 💥 Breaking changes

* More system keyboard views require an explicit appearance to be injected.
* The `AutocompleteSuggestionProvider` `autocompleteSuggestions` is now escaping.



## 4.8.0

This versions adds new colors, such as the new standard keyboard background colors, which you can use to mimic keyboard backgrounds.

There are other new colors as well, that are used to work around the iOS color scheme bug, described [here](https://github.com/KeyboardKit/KeyboardKit/issues/305) and in the docs.

This makes it possible for us to finally workaround the dark mode color bug, and let the system keyboard look as the system keyboard in both dark mode and dark appearance keyboards.  

Finally, the dark appearance colors have been renamed and their old names deprecated.

### ✨ New features

* `KeyboardLocale` is now `Codable`.
* `KeyboardColor` has new colors.
* `Color+Keyboard` has new colors.
* `.standardButtonBackgroundForColorSchemeBug` is a new color scheme bug color.
* `.standardDarkButtonBackgroundForColorSchemeBug` is a new color scheme bug color.

### 💡 Behavior changes

* The standard keyboard apperance now uses the new color scheme bug colors, which should make the keyboards look more like the standard ones in dark mode and for dark appearance keyboards.
* `CalloutStyle.standard` now uses the look of `systemStyle`, since that IS the standard. The system styles have been deprecated.
* `SystemKeyboard` uses the new standard callout styles.  


### 🐛 Bug fixes

* `InputCallout` now applies the provided style's callout text color.
* `SecondaryInputCallout` now uses the provided style's callout text color.
* `View+Button` now applies shadows in a way that doesn't affect the button content.
* `SystemKeyboard` now looks closer to the iOS system keyboards, in both dark mode and dark appearance.

### 🗑 Deprecations

* Color extensions for the button background colors are now suffixed with `Background`.
* Color extensions for the button tints colors are now suffixed with `Foreground` instead of `Tint`.
* Color extensions with the name `standardDarkAppearance*` have been renamed to `standard*ForDarkAppearance`.
* `CalloutStyle.systemStyle`, `InputCalloutStyle.systemStyle` and `SecondaryInputCalloutStyle.systemStyle` are deprecated. 

### 💥 Breaking changes

* `KeyboardColor`'s dark appearance cases have been renamed to keep things tight.
* `SecondaryInputCalloutStyle`'s text color property has been removed. Use the callout style's text color instead.  



## 4.7.2

### 🐛 Bug fixes

* Thanks to @AntoineBache, `KeyboardTextField` and `KeyboardTextView` no longer resize if their text content gets to wide. 



## 4.7.1

### ✨ New features

* `Color.darkAppearanceStrategy` is a new, temporary property that lets you inject a custom strategy that controls whether or not to apply a dark appearance color scheme to your keyboard. This lets you work around the current color scheme bug that is described in `Color+Button.swift` and override the standard strategy of always applying dark apperance colors when the keyboard context's `colorScheme` is `.dark`.

If you find a way to determine this correctly and to work around the system behavior, please share your findings.



## 4.7

This version makes KeyboardKit compile for Xcode 13.0 beta 3.

From now, all new versions of KeyboardKit will support the latest Xcode version. 

### 💥 Breaking changes

* `CGFloat+Keyboard` and `EdgeInsets+Keyboard` now uses the shared vc instead of the shared application. 



## 4.6.4

### ✨ New features

* `SystemKeyboardButton` has a new `contentConfig` init param that allows you to modify the button content before wrapping it in a style and applying gestures.

### 💡 Behavior changes

* `KeyboardAction.primary` no longer applies autocomplete by default, which solves e.g. autocomplete suggestions being applied in the Safari address bar. 



## 4.6.3

### ✨ New features

* `KeyboardTextField` and `KeyboardTextView` now accepts a text binding, so that you can access the typed text.

### 💡 Behavior changes

* `KeyboardTextField` and `KeyboardTextView` now share functionality through a new protocol.

### 🐛 Bug fixes

* Thanks to @junyng, deleting backwards now works even when `documentContextBeforeInput` is nil.

### 💥 Breaking changes

* `KeyboardTextField` and `KeyboardTextView` now requires a text binding. 



## 4.6.2

### 🐛 Bug fixes

This version adjusts the colors that are used for dark keyboard appearance and dark mode keyboards, to make keyboards look better in dark appearance when in light mode. 

The problem is discussed [here](https://github.com/KeyboardKit/KeyboardKit/issues/285).

This fix makes the button a little brighter in dark mode, but that's a lot better than having them be a little darker in dark appearance light mode.



## 4.6.1

### 🐛 Bug fixes

This version fixes a bug that caused the keyboard type to not change when typing into a `TextInputProxy` text field.   



## 4.6

This version adds features that makes it possible to add text fields and text views to the keyboard extension and automatically redirect keyboard events there instead of using the hosting app.

You can either set `KeyboardInputViewController.shared.textInputProxy` directly, or use the new `KeyboardTextField` and `KeyboardTextView` views that does this automatically.

### ✨ New features

* There is a new `Proxy` namespace to which the `UITextDocumentProxy` extensions have been moved.
* `KeyboardInputViewController` has a new `textInputProxy` that can be set to redirect the keyboard to that proxy instead of the original `textDocumentProxy`.
* `KeyboardTextField` and `KeyboardTextView` are two new views that can be used in keyboard extensions and that will automatically redirect keyboard events to them when they become first responder.
* `TextInputProxy` is a new class that can be used to redirect the keyboard events to any text input.

### 🐛 Bug fixes

* This version fixes a gesture bug that caused the space tap action to be triggered even after long pressing and dragging the cursor around.   

### 💥 Breaking changes

* `KeyboardInputViewController` `viewWillSyncWithTextDocumentProxy` was not used internally and has been removed. If you override this in your own keyboards, just override `viewWillAppear` instead. 



## 4.5.6

### 🐛 Bug fixes

* `ibayramli2001` and `amirshane` have fixed a crash when deleting backwards without any content in the proxy.   



## 4.5.5

### ✨ New features

* `KeyboardCasing` has a new `auto` case.

### 💡 Behavior changes

* `SystemKeyboardLayoutProvider` uses the new `auto` case for numeric and symbolic keyboard type switches.

### 🐛 Bug fixes

* This version fixes a bug that caused numeric and symbolid keyboards to always switch back to lowercased alphabetic keyboards.

### 🗑 Deprecations

* `BaseKeyboardLayoutProvider` has been renamed to `SystemKeyboardLayoutProvider`.
* `KeyboardCasing.neutral` is deprecated and will be removed. 



## 4.5.4

### ✨ New features

* `StandardKeyboardActionHandler` `canHandle` is now `open` instead of `public`.



## 4.5.3

### 💡 Behavior changes

* `KeyboardGestures` now use the drag gesture to trigger tap actions instead of a tap gesture. This increases responsiveness and ensures that taps aren't cancelled when you press for too long.
* `KeyboardGestures` now only applies a double tap gesture if a double tap action is provided. 
* The changes above helps reducing the number of active gestures and reduces the overall gesture complexity.

### 🐛 Bug fixes

* This version fixes compile errors in Xcode 12.4.

### 🗑 Deprecations

* `Image.settings` has been renamed to `keyboardSettings`.
* `Image.moveCursorLeft/Right` have been renamed to `keyboardLeft/Right`.



## 4.5.2

This version fixes a bug that caused the keyboard layout to not update.



## 4.5.1

This version fixes a bug that caused the secondary actions to not update.



## 4.5

This version adds new locales, external keyboard detection, dynamic type disabling and RTL locale support.

### 🌐 New locales

* 🇫🇷 French
* 🇪🇸 Spanish

### ✨ New features

* `ExternalKeyboardContext` is a new iOS 14 exclusive class that lets you observe whether or not  an external keyboard is connected to the device.
* `KeyboardAction` has a new `standardButtonFontSize` function.
* `KeyboardType` has a new, context-based `standardButtonImage` function that replaces the old property.
* `KeyboardLocale` has new `isLeftToRight` and `isRightToLeft` properties.
* `KeyboardType` has a new `standardButtonFontSize` function.
* `KeyboardType` has a new, context-based `standardButtonText` function that replaces the old property.
* `Locale` has new `characterDirection` and `lineDirection` properties.
* `Locale` has new `isLeftToRight`, `isRightToLeft`, `isBottomToTop`, `isTopToBottom` properties.
* Thanks to [@habaieba](https://github.com/habaieba), KeyboardKit now has French localization.
* There are new localizations for the keyboard type key texts. 

### 💡 Behavior changes

* `KeyboardAction` now flips the standard keyboard button image for RTL locales.
* `SystemKeyboard` will now ignore dynamic type, just like the native keyboards.

### 🐛 Bug fixes

* The German localized newline symbol for Return is now correctly rendered as an image. 

### 🗑 Deprecations

* `KeyboardAction` `standardButtonFont` has been renamed to `standardButtonUIFont`.
* `KeyboardAction` `standardButtonFontWeight` has been renamed to `standardButtonUIFontWeight`.
* `KeyboardAction` `standardButtonImage` has been converted to a context-based function.
* `KeyboardType` `standardButtonText` has been converted to a context-based function.
* `UIApplication` `standardButtonTextStyle` has been renamed to `standardButtonUITextStyle`.

### 💥 Breaking changes

* `KeyboardAction+standardButtonFont` now returns a `Font` instead of a `UIFont`.
* `KeyboardAction+standardButtonFontWeight` now returns a `Font.Weight` instead of a `UIFont.Weight`.
* `KeyboardAction` `standardButtonImage` - the property is deprecated in favor for the context-based function.
* The old properties are now called `standardButtonUIFont` and `standardButtonUIFontWeight`. 



## 4.4

This version adds new locales as well as features that make it easier to work with layouts and collections.

In this version, you can also identify the active app ID, which makes it possible to adjust the keyboard accordingly.

There are also several tweaks and behavior changes that make system keyboards behave even more native-like.

### 🌐 New locales

* 🇬🇧 English U.K. (GB)
* 🇺🇸 English U.S. (same keyboard as base English but different region)

### ✨ New features

* `CGFloat` has a new `standardKeyboardButtonCornerRadius` property.
* `DeleteBackwardRange` is a new enum can be used when deleting backwards.
* `EnglishKeyboardInputSetProvider` has new currency init params.
* `KeyboardAction.PrimaryType` has new `newLine` case, that can be used to force an arrow for primary buttons.
* `KeyboardBehavior` has a new `backspaceRange` property.
* `KeyboardColor` is a new enum that exposes the raw color resources.
* `KeyboardContext` has a new `activeAppBundleId` property that identifies the currently active app.
* `KeyboardContext` has a new `screenOrientation` property that replaces `deviceOrientation`.
* `KeyboardPreviewMode` is a new (hopefully temporary) class that has a static `enable()` function that makes SwiftUI previews work.
* `KeyboardInputViewController` has a new `activeAppBundleId` property that identifies the currently active app.
* `RepeatGestureTimer` has been made public and can be used to inspect how long a repeat gesture has been active.
* `RowItem` is a new protocol that makes it possible to gather row collection functions in one place - `Collection+RowItem`.

* `Collection+RowItem` has new extensions that make it easier to add and remove row items to all collections that contain the new `RowItem` protocol.
* `EdgeInsets+Keyboard` has new context-based extensions.
* `UIInputViewController+Orientation` renames `deviceOrientation` to `screenOrientation`.
* `UITextDocumentProxy+Delete` has a new extension for deleting backwards a certain range.

### 💡 Behavior changes

* `KeyboardAction` now implements `RowItem`.
* `iPadKeyboardLayoutProvider` has been adjusted layout buttons closer to native layouts.
* `iPhoneKeyboardLayoutProvider` has been adjusted layout buttons closer to native layouts.
* `KeyboardInput` now implements `RowItem`.
* `KeyboardLayoutItem` now implements `RowItem`.
* `StandardKeyboardBehavior` now only auto-switches keyboard type on `.tap`.
* `UITextDocumentProxy` handles new lines when checking if the cursor is at new sentence.

* Standard font sizes are adjusted to fit the native keyboards better.
* The standard backspace range is now progressive and will increase after backspace has been pressed for a while.

### 🗑 Deprecations

* `KeyboardContext` `deviceOrientation` has been renamed to `screenOrientation`.
* `UIApplication` `preferredKeyboardInterfaceOrientation` didn't work and will be removed.
* `UIDeviceOrientation` `interfaceOrientation` is no longer used and will be removed.
* `UIInputViewController` `deviceOrientation` has been renamed to `screenOrientation`.
* `UIInterfaceOrientation` - the device orientation-based init is no longer used and will be removed.

### 💥 Breaking changes

* `KeyboardBehavior` has a new `backspaceRange` property that must be implemented. 

Besides the points above, `KeyboardActionHandler` had a convenience `handle` function that didn't require a `sender`.  This caused a conflict with the `StandardKeyboardActionHandler` function with the same signature.  Subclassing `StandardKeyboardActionHandler` and calling `super.handle` thus caused a never-ending loop, since the convenience function called the sender function etc. 

The sender-based functions have thus been removed. If you have a custom action handler that overrides `handle` or `canHandle`, you must remove the `sender` parameter.



## 4.3.1

This version tweaks `KeyboardGestures`  to avoid delays.



## 4.3

This version introduces a bunch of changes to how feedback is being handled.

### ✨ New features

* `AudioFeedbackConfiguration` has default init param values.
* `DragGestureHandler` is a new protocol for handling drag gestures.
* `HapticFeedbackPlayer` is a new protocol for preparing and playing haptic feedback.
* `KeyboardAction` has a new `standardAction(for:gesture)` function.
* `KeyboardFeedbackHandler` is a new protocol for handling keyboard feedback.
* `KeyboardFeedbackSettings` is a new, observable settings object.
* `KeyboardGesture` is now `CaseIterable`.
* `KeyboardInputViewController` has a new `setup(with:)` that takes a `UIStackView`.
* `KeyboardInputViewController` has a new `keyboardFeedbackHandler` property.
* `KeyboardInputViewController` has a new `keyboardFeedbackSettings` property.
* `StandardHapticFeedbackPlayer` is a standard implementation that is used by default.
* `StandardKeyboardActionHandler` has new, cleaner initializers.
* `StandardKeyboardActionHandler` has a new `triggerFeedback` function.
* `StandardKeyboardActionHandler` has a new `spaceDragGestureHandler` that is used to handle space drag gestures.
* `StandardKeyboardFeedbackHandler` is a new, standard feedback handler.
* There are new mocks for the new classes.

### 💡 Behavior changes

* More feedback types are now `Equatable`.
* Action feedback (e.g. tap sound) is now given on `press` instead of `tap`.
* `StandardKeyboardActionHandler` uses the new feedback handler to trigger feedback.

### 🚚 Structure changes

* Audio feedback types have been moved to `Feedback`.
* Haptic feedback types have been moved to `Feedback`.

### 🗑 Deprecations

* `AudioFeedback` `systemPlayer` has been renamed to `player`.
* `KeyboardInputViewController` `keyboardStackView` has been replaced with a new `setup(with:)`.
* `StandardKeyboardActionHandler` has deprecated the two audio/haptic configuration-based initializers.
* `StandardKeyboardActionHandler` `audioConfiguration` is deprecated and converted to a computed property. 
* `StandardKeyboardActionHandler` `hapticConfiguration` is deprecated and converted to a computed property.
* `StandardKeyboardActionHandler` `spaceDragSensitivity` is deprecated.
* `StandardKeyboardActionHandler` `handleSpaceCursorDragGesture` is deprecated.
* `StandardKeyboardActionHandler` `triggerAudioFeedback` is deprecated.
* `StandardKeyboardActionHandler` `triggerHapticFeedback` is deprecated.
* `StandardKeyboardActionHandler` `triggerHapticFeedbackForLongPressOnSpaceDragGesture` is deprecated.



## 4.2

This version adds support for primary actions, such as `.done`, `.go`, `.search` etc.

### ✨ New features

* `BaseKeyboardLayoutProvider` has a new, open `keyboardReturnAction(for:)` function.
* `KeyboardAction` has a new `standardTextDocumentProxyAction`.
* `KeyboardAction` has a new `standardTextDocumentProxyInputAction`.
* `KeyboardAction.primary` is a new action type that gathers all primary action types.
* `KKL10n` has new `text(for:)` functions that let you translate keys for specific contexts and locales. 
* `String+sentenceDelimiters` and `wordDelimiters` can now be modified, if you have specific needs. 
* The iPhone and iPad layout providers now replaces `return` with `done`, `go` and `search` when applicable.

### 🐛 Bug fixes

* English (US) secondary actions now include actions for `$`. 

### 💡 Behavior changes

* New line is now considered to be a `word` delimiter instead of a `sentence` delimiter.
* Due to the new ways to localize content, some signatures must be changed to optional strings.

### 🗑 Deprecations

* `KeyboardAction` `.done`, `.go`, `.ok` and `.search`  have been deprecated and replaced with the new `primary` umbrella type.



## 4.1

[Milestone](https://github.com/KeyboardKit/KeyboardKit/milestone/30).

This version is all about locales and autocomplete, overall: 

This version adds support for `danish`, `finnish`, `norwegian` and `dutch`.

This version also adds many new features aimed at an improved autocomplete experience.

KeyboardKit Pro 4.1 also adds more locale-specific providers as well as a real autocomplete engine.

### 🌐 New locales

* 🇩🇰 Danish
* 🇳🇱 Dutch
* 🇫🇮 Finnish
* 🇳🇴 Norwegian

### ✨ New features

* `AutocompleteSpaceState` is a new enum that is used to keep track of how a 
* `AutocompleteSuggestion` has new `isAutocomplete` and `isUnknown` properties.
* `AutocompleteSuggestionProvider` has new functions for ignoring and learning words.
* `AutocompleteToolbar` has a new `itemBuilder` initializer.
* `AutocompleteToolbarItem` is a new view that replicates a native autocomplete item.
* `AutocompleteToolbarItemText` is a new view that replicates the text of a native autocomplete item.
* `KeyboardAction` has a new `isSpace` property.
* `KeyboardAction` has a new `shouldApplyAutocompleteSuggestion` property.
* `KeyboardAction` has a new `shouldReinsertAutocompleteInsertedSpace` property.
* `KeyboardAction` has a new `shouldRemoveAutocompleteInsertedSpace` property.
* `KeyboardLocale` now implementes `Identifiable`.
* `KeyboardLocale` has new `flag`, `id` and `localeIdentifier` properties.
* `KeyboardLocale` has new `sorted` collection extensions.
* `KeyboardInputViewController` has a new `autocompleteSuggestionProvider` property.
* `KeyboardInputViewController` has now implemented `performAutocomplete` and `resetAutocomplete`.
* `StandardKeyboardActionHandler` has a new `tryApplyAutocompleteSuggestion` function.
* `StandardKeyboardActionHandler` has a new `tryHandleReplacementAction` function.
* `StandardKeyboardActionHandler` has a new `tryReinsertAutocompleteRemovedSpace` function.
* `StandardKeyboardActionHandler` has a new `tryRemoveAutocompleteInsertedSpace` function.
* `SystemKeyboardSpaceButtonContent` has a new initializer that lets you inject a custom space view.
* `UITextDocumentProxy` has a new `hasAutocompleteInsertedSpace` property.
* `UITextDocumentProxy` has a new `hasAutocompleteRemovedSpace` property.
* `UITextDocumentProxy` has a new `insertAutocompleteSuggestion` function.
* `UITextDocumentProxy` has a new `isOpenAlternateQuotationBeforeInput(for:)` function.
* `UITextDocumentProxy` has a new `isOpenQuotationBeforeInput(for:)` function.
* `UITextDocumentProxy` has a new `preferredReplacement(for:locale:)` function.
* `UITextDocumentProxy` has a new `tryInsertSpaceAfterAutocomplete)` function.
* `UITextDocumentProxy` has a new `tryReinsertAutocompleteRemovedSpace` function.
* `UITextDocumentProxy` has a new `tryRemoveAutocompleteInsertedSpace` function.

### 💡 Changed behavior

* `KeyboardInputViewController` now uses combine observations to keep locale in sync.

### 🚚 Renamed

* `AutocompleteSuggestion+replacement` has been renamed to `text`.
* `AutocompleteToolbar+ButtonBuilder` has been renamed to `ItemBuilder`.
* `KeyboardLocale+key` has been renamed to `id`.
* `LocaleKey` has been renamed to `KeyboardLocale`.

### 🗑 Deprecations

* `AutocompleteSuggestion+replacement` has been deprecated due to the name change above.
* `AutocompleteToolbar+buttonBuilder` init has been deprecated and replaced with the `itemBuilder` one.
* `AutocompleteToolbar+standardReplacement` has been deprecated.
* `LocaleKey` has been deprecated due to the name change above.
* `KeyboardLocale+key` has been deprecated.
* `KeyboardInputViewController+changeKeyboardLocale` has been deprecated.
* `KeyboardInputViewController+changeKeyboardType` has been deprecated.

### 💥 Breaking changes

* `AutocompleteSuggestionProvider` has new properties and functions that must be implemented. If you have an instance that breaks, just create dummy implementations that does nothing.



## 4.0.3

### 🐛 Bug fixes

This patch fixes a bug with the numeric/symbolic auto-switch back to alphabetic, that could cause a keyboard to get stuck in alpha.



## 4.0.2

This patch fixes a few minor things.

### 🌐 New locales

* 🇮🇹 Italian
* 🇩🇪 German

### 🐛 Bug fixes

* `.done` was accidentally missing a localized text.
* English, German and Italian keyboards used an invalid double quote key text.
* Title1 font is now used for input keys with two characters, e.g. Swedish "kr" currency.
* Numeric and symbolic keyboards didn't auto-switch to alphabetic when tapping space.



## 4.0.1

This patch fixes a few minor things:

### ✨ New features

* `LocaleKey` now implements `CaseIterable`.

### 🚑 Critical fixes

* `StandardKeyboardActionHandler` had a memory leak that has been fixed.



## 4.0

[Milestone](https://github.com/danielsaidi/KeyboardKit/milestone/16?closed=1).

SwiftUI: Rising. In the shadows no more! 

It's time for `SwiftUI` to rise and become the unrelenting force we always knew it would become. 

`KeyboardKitSwiftUI` has been merged into this repository and the deployment target is raised to `iOS 13`. 

SwiftUI support is a first-class citizen from now on. `UIKit` support is still around, but will no longer be actively developed. The future is a bright, declarative one!

Although these release notes aim at covering everything that has changes in this major version, some things will most probably be missed.

### ✨ New features

Besides the new things listed below, there are a bunch of new extensions, images etc. 

* `Callouts` has new types and providers for working with callouts.
* `Image.emoji` no longer requires iOS 14, but uses `person.crop.circle` as fallback on iOS 13.
* `Input` has new types and providers for working with keyboard layouts.
* `KeyboardAction` has new actions - `go`, `nextLocale`, `ok` and `return`.
* `KeyboardAction` has new, localized standard button texts for some actions.
* `KeyboardAction` has new `isPrimaryAction` property.
* `KeyboardAction` has new `standardButtonFontWeight` property.
* `KeyboardAppearance` has a new `image(for:)`.
* `KeyboardCasing` has a new `neutral` case that can be used to show the original state of the inputs.
* `KeyboardContext` has a new  `locales` list and a new `selectNextLocale` function.
* `KeyboardGesture` has new `press` and `release` gestures.
* `KeyboardInput` is a new input type that simplifies building unicode-based keyboards.
* `KeyboardInputSet` is now based on `KeyboardInput`s instead of strings.
* `KeyboardInputViewController` has a new static `shared` instance.
* `KeyboardInputViewController` has a new `keyboardActionHandler`.
* `KeyboardInputViewController` has a new `keyboardAppearance`.
* `KeyboardInputViewController` has a new `keyboardBehavior`.
* `KeyboardInputViewController` has a new `keyboardContext`.
* `KeyboardInputViewController` has a new `keyboardInputCalloutContext`.
* `KeyboardInputViewController` has a new `keyboardInputSetProvider`.
* `KeyboardInputViewController` has a new `keyboardLayoutProvider`.
* `KeyboardInputViewController` has a new `keyboardSecondaryInputActionProvider`.
* `KeyboardInputViewController` has a new `keyboardSecondaryInputCalloutContext`.
* `KeyboardInputViewController` `setup(with:)` is now open and overridable.
* `KeyboardEnabledState` is a new observable class that keeps in sync with the keyboard enabled state.
* `KeyboardLayoutProvider` has a new `register(inputSetProvider:)` to simplify changing global input set provider.
* `Layout` has new types and providers for working with keyboard layouts.
* `Locale` is a new namespace with a few new locale-specific utils.
* `LocaleDictionary` is a simple dictionary wrapper to work with localized resources.
* `LocaleKey` is a simple enum to gather top-level locale identifiers.
* `KKL10n` is a new enum that provides localized strings from KeyboardKit.
* `SystemKeyboard` now highlights buttons when typing on iPad.
* `View` has new `keyboardInputViewController` convenience extensions.
* `View+keyboardToast` has new context-based function.
* `View+localeContextMenu` can be applied to any view to let the user change locale.
* There are new preview-specific implementations that can help you preview keyboard-based views.

### 💡 Changed behavior

* `AutocompleteContext` is now an observable object and not a protocol.
* `AutocompleteToolbar` is now generic, which makes your .
* `AutocompleteToolbar` now uses identifiable bar items, which leads to better separator handling.
* `AutocompleteToolbar` now takes suggestions at init and doesn't require an environment injected `AutocompleteContext`. 
* `AutocompleteToolbar` no longer requires an environment injected `ObservableKeyboardContext`, nor does its builder functions.
* `EmojiCategory` now uses the `Emoji` type instead of a char.
* `FrequentEmojiProvider` now uses the `Emoji` type instead of a char.
* `KeyboardAction` `standardButtonFont` has been coverted to a function.
* `KeyboardAction` `standardButtonText` has been coverted to a function.
* `KeyboardAction` `standardButtonTextStyle` has been coverted to a function.
* `KeyboardAction.emoji` now uses the `Emoji` type instead of a char.
* `KeyboardAction.emojiCategory` no longer has a  standard tap action.
* `KeyboardActionRow` `standardButtonImage` no longer takes a context.
* `KeyboardBehavior` no longer takes a context as function input.
* `KeyboardContext` is now an observable object and not a protocol.
* `KeyboardContext` no longer has any services, just inspectable properties.
* `KeyboardGestures` now handles the new press and release gestures.
* `KeyboardInputSetProvider` implementations now provides punctuation as well.
* `KeyboardInputSetProvider` no longer takes a context as function input.
* `KeyboardInputViewController` `context` is now an `ObservableKeyboardContext`.
* `KeyboardInputViewController` `context` is now called `keyboardContext`.
* `SecondaryCalloutActionProvider` no longer takes a context as function input.
* `SecondaryInputCalloutContext` no longer requires a context init parameter.
* `StandardKeyboardActionHandler` no longer depends on an input view controller.
* `StandardKeyboardActionHandler` now requires an injected keyboard context and behavior.
* `StandardKeyboardActionHandler` now requires an injected autocomplete and keyboard change action.
* `StandardKeyboardActionHandler` now handles the new press and release gestures.
* `StandardKeyboardActionHandler` `triggerAutocomplete` is replaced by an injectable function.
* `StandardKeyboardAppearance` will use `isPrimaryAction` to apply a blue color to those actions.
* `StandardKeyboardAppearance` will fallback to the action's standard font weight instead of `nil`.
* `StandardKeyboardBehavior` now requires an injected keyboard context.
* `StandardKeyboardInputSetProvider` now requires an injected keyboard context.
* `View+KeyboardGestures` now handles the new press and release gestures.

### 🚚 Removed/renamed

* All unused extensions have been removed.
* All previous deprecations have been removed.
* All internal-only used extensions have been made internal.
* `InputCalloutContext.shared` has been removed. Use the environment object instead.
* `KeyboardAction+SecondaryCalloutActions` has been replaced with new `Callouts/Providers` providers.
* `KeyboardActionRow` has been removed, since it's confusing to have two aliases for the same thing.
* `KeyboardAppearance` button properties are prefixed with `button`.
* `KeyboardAppearance` `font` and `fontWeight` have been merged into a single `font` property.
* `KeyboardAppearanceProvider` has been renamed to `KeyboardAppearance`.
* `KeyboardButtonWidth` has been renamed to `KeyboardLayoutWidth`.
* `KeyboardContext` `actionHandler` has been moved to the input vc.
* `KeyboardContext` `keyboardAppearanceProvider` has been moved to the input vc.
* `KeyboardContext` `keyboardBehavior` has been moved to the input vc.
* `KeyboardContext` `keyboardInputSetProvider` has been moved to the input vc.
* `KeyboardContext` `keyboardLayoutProvider` has been moved to the input vc.
* `KeyboardDimensions` is no longer used and has been removed.
* `KeyboardInputSet` locale extensions have been removed.
* `KeyboardInputSet` standard input set extensions have been removed.
* `KeyboardInputViewController` `addKeyboardGestures` has been converted to `KeyboardButton+Gestures`.
* `KeyboardInputViewController` `context` has been renamed to `keyboardContext`.
* `KeyboardInputViewController` `keyboardType` has been removed - use the context directly!
* `KeyboardInputViewController` `setupKeyboard` has been removed and moved to the UIKit demo.
* `KeyboardInputViewController+Gestures` has been converted to `KeyboardButton+Gestures`.
* `KeyboardLayout` `actionRows` has been renamed to `items` and are of a new `KeyboardLayoutItemRows` type.
* `KeyboardCasing` has been renamed to `KeyboardCasing`
* `KeyboardStateInspector` has been renamed to `KeyboardEnabledStateInspector`.
* `ObservableAutocompleteContext` has been renamed to `AutocompleteContext`.
* `ObservableKeyboardContext` has been renamed to `KeyboardContext`. 
* `PhotosImageService` and `StandardPhotosImageService` have been removed.
* `Settings` has been entirely removed.
* `SecondaryInputCalloutContext.shared` has been removed. Use the environment object instead.
* `StandardKeyboardContext` has been replaced by `ObservableKeyboardContext`.
* `StandardKeyboardActionHandler` has a new vc-based initializer.
* `StandardKeyboardActionHandler` no longer takes an optional sender for keyboard actions.
* `StandardKeyboardActionHandler` gesture actions has been gathered in a single `action(for:on)`.
* `StandardKeyboardAppearanceProvider` has been renamed to `StandardKeyboardAppearance`.
* `StandardKeyboardLayoutProvider` no longer has left and right space actions. Implement this in a custom provider instead.
* `SystemKeyboardDimensions` is no longer used and has been removed.
* `UIImage+pasteboard` has been moved to the demo.
* `UIImage+photos` has been moved to the demo.
* `UIImage+resized` has been removed.
* `UIImage+tinted` has been removed.
* `UIInputViewController+NextKeyboard` has been made an internal extension in `UIView+Keyboard`.
* `View+Button` "standard button" functions have been replaced by a single `keyboardButtonStyle` function.
* `View+ClearInteractable` has been removed.
* `View` `keyboardAction(...)` has been renamed to `keyboardGestures(for: ...)`.
* `UIEdgeInsets+Keyboard` `standardKeyboardButtonInsets` has been renamed to `standardKeyboardButtonInsets`.

### 💥 UIKit changes

In this version, `UIKit` is replaced by `SwiftUI` as the primary layout engine.

As such, to avoid `UIKit` parts blocking SwiftUI, types in the `UIKit` folder will be renamed to start with `UI`:

* `AutocompleteToolbarLabel` -> `UIAutocompleteToolbarLabel`
* `AutocompleteToolbarSeparator` -> `UIAutocompleteToolbarSeparator`
* `AutocompleteToolbarView` -> `UIAutocompleteToolbar` (OBS! Name change as well.)
* `HorizontalKeyboardComponent` -> `UIHorizontalKeyboardComponent`
* `KeyboardAlert` -> `UIKeyboardAlert`
* `KeyboardButton` -> `UIKeyboardButton`
* `KeyboardButtonCollectionView` -> `UIKeyboardButtonCollectionView`
* `KeyboardButtonRowCollectionView` -> `UIKeyboardButtonRowCollectionView`
* `KeyboardButtonView` -> `UIKeyboardButtonView`
* `KeyboardButtonRowComponent` -> `UIKeyboardButtonRowComponent`
* `KeyboardCollectionView` -> `UIKeyboardCollectionView`
* `KeyboardToolbarComponent` -> `UIKeyboardToolbarComponent`
* `KeyboardToolbarView` -> `UIKeyboardToolbarView`
* `KeyboardSpacerView` -> `UIKeyboardSpacerView`
* `KeyboardStackViewComponent` -> `UIKeyboardStackViewComponent`
* `PagedKeyboardComponent` -> `UIPagedKeyboardComponent`
* `RepeatingGestureRecognizer` -> `UIRepeatingGestureRecognizer`
* `Shadow` -> `UIShadow`
* `ToastAlert` -> `UIKeyboardToastAlert` (OBS! Name change as well.)
* `VerticalKeyboardComponent` -> `UIVerticalKeyboardComponent`

Their functionality remains intact, however.

There are a new extension as well, as UIKit support moves away from the core layer:

* `UIView+Keyboard` is now used to apply button gestures to a view, instead of having this functionality in the view controller. 



## 3.6.3

This release adds fake protocol implementations, to simplify creating SwiftUI previews.

The release also adds some things for the future:

* `KeyboardButtonWidth` is a new way to express the width of a keyboard button.
* `View+KeyboardButtonWidth` is a new way to apply a width to a keyboard button.

Although not used by the standard keyboards yet, I still wanted to add them before starting working on 4.0.



## 3.6.2

This release rolls back some changes to try improve dark appearance keyboards in SwiftUI. 

Seems like dark appearance can't be detected, since this also enables dark mode. Hopefully this is easier to fix in KK 4.0.



## 3.6.1

This release adds a time threshold to the end sentence action.

This release also fixes so that `CalloutCurve` and `CustomRoundedRect` handles invalid rects.



## 3.6

This release fixes so that the secondary input gesture triggers a tap if there were no secondary actions in the callout.

### New features

* `Emoji` is a new struct that in the future will let us work more with emojis in a more structured and type-safe way.
* `EmojiCategory` now lets you register a `frequentEmojiProvider`, and uses that to populate the frequent category.
* There is a new `EmojiProvider` protocol
* There is a new `FrequentEmojiProvider` protocol
* There is a new `MostRecentEmojiProvider` class
* There is a new `String+Delimiters` extension with word and sentence delimiters.
* There are new `UITextDocumentProxu+Content` extensions to get previous sentences and words.

* `AutocompleteToolbar` has a new, static  `standardReplacement` function.
* `AutocompleteToolbar` has a new, static  `standardReplacementAction` function.
* `AutocompleteToolbar` now lets you provide an optional, custom  `replacementAction` in init.
* `Color+Resources` is a new extension that provides asset-based colors that adapt to dark mode.
* `EmojiCategoryKeyboard` is a new view that lists the emojis of a selected category and a menu.
* `EmojiCategoryKeyboardMenu` is a new view that lets the user select one of multiple categories.
* `EmojiKeyboard` is a new view that renders a set of emojis in a lazy grid. The item action is customizable.

### Behavior changes

* `EmojiCategory` now implements `EmojiProvider`
* `EmojiCategory.frequent` now returns emojis from the `frequentEmojiProvider`.
* `StandardKeyboardActionHandler` now tries to register emojis with the `EmojiCategory` frequent emoji provider.

* `Color+Button` uses the new asset-based colors.
* `SystemKeyboardButtonBody` now only offsets small caps texts.
* The emoji action has a filled standard image instead of an outlined one.
* Due to a secondary callout action bug, the secondary context is now created by the vc.

### Bug fixes

* The `´` accent was accidentally used in standard numeric keyboards. It has now been replaced with `’`, which is the correct one.

### Deprecations

* `KeyboardContext.emojiCategory` has been deprecated. This should be persisted by the view instead.
* `PhotosImageService` and the standard implementation has been deprecated. Copy it to your own project if you want to keep on using it.
* `UIImage+Photos` has been deprecated. Copy it to your own project if you want to keep on using it.

* Some button-specific `Color` extensions have been deprecated.
* `View+keyboardAction(:context:)` has been deprecated. 

### Breaking changes

* `secondaryCalloutInputProvider` has been removed from `KeyboardContext`. It's now only in the secondary context.



## 3.5.2

This release fixes so that the secondary input gesture triggers a tap if there were no secondary actions in the callout.

The release also makes the entire autocomplete button tappable, instead of just the text.



## 3.5.1

This release fixes so that upper-cased chars gets secondary callout actions and that the input callout isn't dismissed if there are no secondary actions.  



## 3.5

This release makes it easier to inject custom views into the `SwiftUI`-based `SystemKeyboard` and `AutocompleteToolbar`. 

There is also a new `SystemKeyboardSpaceButton` which lets you present the current locale before fading to "space".

The release also adds a spacebar drag gesture and deprecates some `haptic` properties as well as some `system` properties in favor of the `standard` naming concept (since the system behavior *is* the standard behavior).

### New features
 
* `AutocompleteSuggestion` is a new protocol that makes the autocomplete provider concept more general.
* `HapticFeedback` has a new `longPressOnSpace` case.
* `KeyboardAppearanceProvider` is a protocol for providing button content and style.
* `KeyboardContext` has a new `keyboardAppearanceProvider` property.
* `StandardKeyboardActionHandler` has new functionality for handling the space drag gesture.
* `StandardKeyboardAppearanceProvider` is a standard appearance provider that returns standard values.

* `SystemKeyboardButtonContent` is new view that extracts content logic from `SystemKeyboardButton`.
* `SystemKeyboardButtonRowItem` can now be created with generic views. 
* `SystemKeyboardSpaceButton` is new view that wraps `SystemKeyboardSpaceButtonContent` and applied a style and gestures to it.
* `SystemKeyboardSpaceButtonContent` is new view that animates between a locale text and a space text.

### Behavior changes

* `HapticFeedback.standard` has almost no haptic feedback now, since that *is* the standard behavior. 
* `SystemKeyboard` now wraps the `buttonBuilder` generated views in a `SystemKeyboardButtonRowItem`.
* `SystemKeyboardButton` now applies a fallback text from the new appearance provider.
* The standard `SystemKeyboard` button builder generates `SystemKeyboardButtonContent` instead of `SystemKeyboardButton`.

### Deprecations

* `HapticFeedback` standard cases have been deprecated, since native keyboards have almost no haptic feedback.
* `KeyboardAction` `systemFont` is renamed to `standardButtonFont`.
* `KeyboardAction` `systemKeyboardButtonText` is renamed to `standardButtonText`.
* `KeyboardAction` `systemTextStyle` is renamed to `standardButtonTextStyle`.
* `KeyboardType` `systemKeyboardButtonText` is deprecated.
* `String` implements `AutocompleteSuggestion` to avoid breaking changes in KK 3.5+. You should provide your own custom types, though.

* `Color` `systemKeyboardButtonBackgroundColorDark` has been renamed to `standardDarkButtonBackgroundColor` 
* `Color` `systemKeyboardButtonBackgroundColorLight` has been renamed to `standardLightButtonBackgroundColor` 
* `Color` `systemKeyboardButtonForegroundColor` has been renamed to `standardButtonForegroundColor` 
* `Color` `systemKeyboardButtonShadowColor` has been renamed to `standardButtonShadowColor`
* `KeyboardAction` `systemKeyboardButtonBackgroundColor` has been renamed to `standardButtonBackgroundColor` 
* `KeyboardAction` `systemKeyboardButtonImage` has been renamed to `standardButtonImage` 
* `KeyboardAction` `systemKeyboardButtonShadowColor` has been renamed to `standardButtonShadowColor`
* `KeyboardCasing` `systemImage` has been renamed to `standardButtonImage`
* `KeyboardCasing` `systemKeyboardButtonImage` was unused and has been deprecated.
* `KeyboardType` `systemKeyboardButtonImage` has been renamed to `standardButtonImage`
* `View` `systemKeyboardButtonStyle` has been renamed to `standardButtonStyle`
* `View` `systemKeyboardButtonBackground` has been renamed to `standardButtonBackground`
* `View` `systemKeyboardButtonFont` has been renamed to `standardButtonFont`
* `View` `systemKeyboardButtonForeground` has been renamed to `standardButtonForeground`
* `View` `systemKeyboardButtonShadow` has been renamed to `standardButtonShadow`

### Breaking changes

* `AutocompleteToolbarView` and `AutocompleteToolbar` now use `AutocompleteSuggestion` instead of `String`. It makes them MUCH more powerful, so I hope this breaking change is acceptable.
* `SystemKeyboardButtonRowItem` has been made generic.
* `SystemKeyboard.ButtonBuilder` now returns an `AnyView` since you may want to use any custom view for any button.


## 3.4.2

This release adds curves and behavior changes to the callout bubbles.

### Behavior changes

* The disabled secondary % callout actions have been re-enabled.
* `CalloutStyle` now applies button frame insets when configured for a system keyboard.
* `InputCallout` has curves between the button area and the callout.
* `InputCalloutContext` has a new `isEnabled` property that is only true for phones, since it should not be displayed on iPads.
* `InputCalloutContext` no longer insets the button rect.
* `SecondaryInputCallout` has curves between the button area and the callout and the design is improved.
* `SystemInputCalloutContext` no longer insets the button rect.

### New features

* `CalloutCurve` is a new shape that can be used to smoothen the two parts of a callout bubble.



## 3.4.1

This release fixes some visual artefacts in the callout bubbles.



## 3.4

From now on, release notes will include changes in both KeyboardKit and KeyboardKitSwiftUI.

This release adds support for input callouts and secondary input callouts.

### New features

This release has new features for secondary callout actions.

* `KeyboardAction+SecondaryCalloutActions` specifies standard, locale-specific secondary callout actions for keyboard actions.
* `KeyboardContext` has a new `secondaryCalloutActionProvider` property.
* `SecondaryCalloutActionProvider` is a protocol for providing secondary callout actions for keyboard actions.
* `StandardSecondaryCalloutActionProvider` is a standard action provider that returns the standard secondary callout actions.

* `CalloutStyle` is a shared style for keyboard button callout.
* `InputCallout` is a callout that can highlight the currently pressed keyboard button.
* `InputCalloutContext` can be used to control `InputCallout` views.
* `InputCalloutStyle` can be used to style `InputCallout` views.
* `SecondaryInputCallout` is a callout that can present secondary actions for the currently pressed keyboard button.
* `SecondaryInputCalloutContext` can be used to control `SecondaryInputCallout` views.
* `SecondaryInputCalloutStyle` can be used to style `SecondaryInputCallout` views.
* `View+InputCallout` can be used to wrap any view in a `ZStack` with a topmost `InputCallout`
* `View+SecondaryInputCallout` can be used to wrap any view in a `ZStack` with a topmost `SecondaryInputCallout`


### Behavior changes

Since the new secondary input callout, which triggers on long press, I have removed the standard long press action for all actions except backspace. 

This also makes standard KeyboardKit keyboards behave more like native iOS keyboards.

* `View+KeyboardGestures` has been extended with gestures for `InputCallout` and `SecondaryInputCallout`.

### Breaking changes

This release also has breaking changes to experimental features.

* `KeyboardInputProvider` has been renamed to `KeyboardInputSetProvider`
* `KeyboardInputSetProvider`s properties are now context-based functions
* `KeyboardContext` `keyboardInputProvider` has been renamed to `keyboardInputSetProvider`
* `ObservableKeyboardContext` `keyboardInputProvider` has been renamed to `keyboardInputSetProvider`



## 3.3

This release contains a bunch of new features that makes the keyboard behave more like the native keyboards when typing, for instance auto-capitalization and auto-lowercasing.

### Keyboard behavior

This release separates action handling from behavior, which I hope makes the code cleaner and easier to test and simplifies reusing behavior outside of an action handling context. 

* `KeyboardBehavior` specifies how a keyboard should behave.
* `StandardKeyboardBehavior` specifies the standard behavior of a western keyboard.

You can create your own behaviors as well as subclass and override parts of the standard behavior.

Note that this is an experimental feature that may have to be revisited before 4.0.

### New features

* `KeyboardContext` has a new `preferredKeyboardType` property.
* `KeyboardContext` has a new `actionBehavior` property.
* `StandardKeyboardBehavior` has caps-lock double tap logic.
* `UITextDocumentProxy` has a new `isCursorAtNewSentence` property.
* `UITextDocumentProxy` has a new `isCursorAtNewWord` property.
* `UITextDocumentProxy` has a new `endSentence` function that removes any space before the cursor, then closes the sentence.
* `UITextDocumentProxy` has a new `sentenceDelimiters` property.
* `UITextDocumentProxy` has a new `wordDelimiters` property.

### Behavior changes

* The caps-lock double tap logic is moved from double-tap on shift to the new keyboard behavior.
* The sentence ending logic is moved from double-tap on space to the new keyboard behavior.
* The sentence ending logic is no longer based on double-tap, which makes it easier to use.
* `KeyboardAction` `standardDoubleTapAction` is not defined for any actions anymore.
* `KeyboardInputViewController` `changeKeyboardType` has no time interval anymore.
* `StandardKeyboardContext` initializer now has a default value for the keyboard type.

### Bug fixes

* The standard keyboard layout has been fixed to use the correct caps-lock button image.

### Deprecations

* `KeyboardAction` `endSentenceAction` has been moved to `UITextDocumentProxy+EndSentence`.
* `KeyboardAction` `standardDoubleTapAction` is not used internally anymore.
* `KeyboardContext` `changeKeyboardType` is not used internally anymore.
* `KeyboardType` `canBeReplaced` is not used internally anymore.
* `StandardKeyboardActionHandler` `handleKeyboardSwitch` is renamed to `handleKeyboardTypeChange`.
* `StandardKeyboardActionHandler` `preferredKeyboardType` has been moved to the keyboard behavior.

These deprecations will be removed in v 4.0.



## 3.2

This release contains improvements to the input set logic:

* There is a new `KeyboardInputProvider` protocol.
* `StandardKeyboardInputProvider` tries to use the current locale (fallback to English) and can be inherited.
* `StaticKeyboardInputProvider` uses three static input sets. 
* `InputSet+English` has been renamed to `InputSet+Locale` and has more sets.
* `InputSet+Locale` extension has support for basic English, German, Italian and Swedish.
* `StandardKeyboardInputProvider` is used by default in the context, but you can change this at anytime.

The release also introduces a new "keyboard layout" concept, where a keyboard layout is an input set with surrounding actions:

* There is a new `KeyboardLayout` struct.
* There is a new `KeyboardLayoutProvider` protocol.
    * `StandardKeyboardLayoutProvider` uses the current context and can be inherited.
    * `StaticKeyboardLayoutProvider` uses a static layout that is provided at init.
* `StandardKeyboardLayoutProvider` is used by default in the context, but you can change this at anytime.

There are new properties in the `KeyboardContext`.

This release also makes it easier to resolve system keyboard dimensions:

* `CGFloat+Keyboard` has utils to resolve the standard keyboard row height.
* `KeyboardStackViewComponent`s use this new standard height as default height.
* `UIEdgeInsets+Keyboard` has utils to resolve the standard keyboard row item insets.
* `KeyboardButtonRowComponent`s use these new standard insets as default insets.

The demos have been updated with these changes.

### Bug fixes:

* The context controller propertis are marked as `@unowned` to fix a memory leak. 

### Deprecations:

* `CGFloat+KeyboardDimensions` is deprecated and will be removed in 4.0.
* `KeyboardContext`'s `controller` is now deprecated and will be removed in 4.0 .Usage is strongly discouraged. Use the context instead. 

### Breaking:

* `KeyboardContext` has new properties to make the new input and layout additions possible. If you have created your own context, you will have to add these.



## 3.1.1

This version contains new features:

* `EmojiCategory` is now `Codable`.
* `EmojiCategory` has a `fallbackDisplayEmoji` that is used as system button text if no custom button image used.
* `KeyboardAction` now has a standard tap action for `.emojiCategory`.
* `KeyboardContext` now has an `emojiCategory`  property.



## 3.1

This version contains new protocols and classes:

* `KeyboardInputViewController` has new, empty `performAutocomplete` and `resetAutocomplete` functions that are called by the system at proper times.
* The new `AutocompleteSuggestions` typealias makes the autocomplete apis cleaner.
* There is a new `AutocompleteContext` protocol that can be used to manage suggestions. 
* There is a new `StandardAutocompleteContext` implementation of `AutocompleteContext`.
* There is a new `UITextDocumentProxy` property to check if the proxy cursor is at the end of the current word.

### Bug fixes:

* The "end sentence" action that is used by space double taps, uses the new proxy property to only close when the cursor is at the end of a word.



## 3.0.2

In this version:

* A memory leak was fixed by making all `StandardBookActionHandler` actions use `[weak self]`.
* The UIKit button shadow logic was improved by @jackhumbert.



## 3.0.1

This version fixes a bug, where the globe button that is used by the demo keyboards didn't do anything.

This version also fixes the system image's font weight.



## 3.0

This version removes all previously deprecated parts of the library and adds improved support for SwiftUI and iOS 13.

If you upgrade from an older version to `3.0` and have many breaking changes, upgrading to `2.9` first provides deprecation help that may make the transition easier.


### New functionality

There is a new `KeyboardContext`, which provides important contextual information.
* `StandardKeyboardContext` is the standard, non-observable implementation.
* `ObservableKeyboardContext` is an iOS 13+ required, observable implementation.
* `StandardKeyboardActionHandler` now automatically handles keyboard type switching and only delays if an action has a double-tap action.
* `StandardKeyboardActionHandler` now automatically switches to certain keyboards after certain actions, as defined by `handleKeyboardSwitch(after:on:)` and `preferredKeyboardType(after:on:)`.

There are new `KeyboardAction` types and properties:
* `.control` represents the system.
* `.systemImage` can be used with SF Symbols.
* `.systemFont` and `.systemTextStyle` provide system look information.

There is a new `System` namespace with utils to help you build native-imitating system keyboards.

There is a new `KeyboardInputSet` concept that will simplify building language-specific keyboards. For now, it contains English characters, numerics and symbols. 

The demo project contains a new `KeyboardKitSwiftUIPreviews` in which you can preview KeyboardKitSwiftUI views. 


### SwiftUI

* This repository has a new SwiftUI-based demo app, which is still in development.
* `KeyboardImageButton` supports the new `systemImage` action.


### Non-breaking changes:

* `KeyboardInputViewController` `deviceOrientation` has been converted to a general `UIInputViewController` extension.
* `setupNextKeyboardButton` has been converted to a general `UIInputViewController` extension.


### Breaking changes:

* `KeyboardInputViewController` has a new `keyboardContext` property.
* `StandardKeyboardContext` is used by default, whenever a keyboard extension is created.
* `ObservableKeyboardContext` is used by whenever a keyboard switches over to use SwiftUI.

* `KeyboardInputViewController` `keyboardActionHandler` has been moved to `KeyboardContext`.
* `KeyboardInputViewController` `canChangeKeyboardType` has been moved to `KeyboardType`.
* `KeyboardInputViewController` `changeKeyboardType` has been moved to `KeyboardContext`.
* `KeyboardInputViewController` `changeKeyboardTypeDelay` is now an argument in `changeKeyboardType`.
* `KeyboardInputViewController` `keyboardType` has been moved to the context.

* `AutocompleteToolbar` has been renamed to `AutocompleteToolbarView`.
* `EmojiCategory.frequents` has been renamed to `frequent`.
* `KeyboardActionHandler` now requires `canHandle(_:on:)` to be implemented.
* `KeyboardAction` has new action types.
* `KeyboardAction` has fewer `isXXX` properties.
* `KeyboardAction` `.capsLock` and `shiftDown` are now part of `KeyboardAction.shift`.
* `KeyboardActionRow.from` has been changed to an initializer.
* `KeyboardActionRows.from` has been changed to an initializer.
* `KeyboardImageActions` has been converted to a `KeyboardActionRow+Images` extension initializer.
* `KeyboardToolbar` has been renamed to `KeyboardToolbarView`. 
* The `shouldChangeToAlphabeticLowercase` has been replaced with the automatic switching mentioned above.
* The `isKeyboardEnabled` function now uses a `for` as external argument name.


### Removed, previously deprecated parts:

* `AutocompleteBugFixTimer`
* `AutocompleteSuggestionProvider` `provideAutocompleteSuggestions`
* `KeyboardAction` `switchKeyboard`
* `KeyboardAction` `switchToKeyboard`
* `KeyboardAction` `standardInputViewControllerAction`
* `KeyboardAction` `standardTextDocumentProxyAction`
* `KeyboardActionHandler` `handleTap/Repeat/LongPress`
* `KeyboardActionHandler` `handle` gesture on `UIView`
* `KeyboardInputViewController` `addSwitchKeyboardGesture`
* `PersistedKeyboardSetting` init with key
* `StandardKeyboardActionHandler` `init` with feedback instances
* `StandardKeyboardActionHandler` `action` for view
* `StandardKeyboardActionHandler` `animationButtonTap`
* `StandardKeyboardActionHandler` `giveHapticFeedbackForLongPress/Repeat/Tap`
* `StandardKeyboardActionHandler` `longPress/repeat/tapAction` for view
* `StandardKeyboardActionHandler` `handleLongPress/Repeat/Tap`
* `StandardKeyboardActionHandler` `triggerAudio/HapticFeedback`
* `UIColor` `clearTappable`
* `UIInputViewController` `createAutocompleteBugFixTimer`
* `UIView` `add/removeLongPress/Repeating/TapAction`
* `isKeyboardEnabled` global function



## 2.9.3

This version updates external test dependencies to their latest versions.



## 2.9.2

This version removes the subview fiddling from `KeyboardCollectionVew` to the built-in subclasses, since it can ruin the view hierarchy for collection views that don't add custom views to the cells.



## 2.9.1

This version adds an `.emoji` keyboard action, which can be used if you need to separate characters from emojis.

This version also extracts the logic of `KeyboardAction` `standardTapAction` into:

* `standardTapActionForController`
* `standardTapActionForProxy`

This makes it possible to use the standard function in other ways, should you need it.

This version also makes `actions` of `KeyboardCollectionView` mutable, causing changes to this property to refresh the view.



## 2.9

This is the last minor version before `3.0`, which will remove a bunch of deprecated members.

This version adds more features, fixes some bugs and deprecates many parts of the library.

A big change, which is not fully covered in these notes, is that `KeyboardInputViewController` and `StandardKeyboardActionHandler` now handles changing keyboard types. Even if you have to fill a "type" with meaning in your app, you now have implemented logic to help you handle this.

Thanks to @eduardoxlau, the demo also has an improved emoji keyboard. 

### New features

* `KeyboardAction` has new `standardTap/DoubleTap/LongPress/Repeat` action properties.
* `KeyboardInputViewController` has a new `deviceOrientation` property.
* `KeyboardInputViewController` has a new `keyboardType` property.
* `KeyboardInputViewController` has new `can/changeKeyboardType` functions and properties.
* `KeyboardInputViewController` has a new `setupKeyboard` function.
* `StandardKeyboardActionHandler` has more logic for handling keyboard type changes.
* The new `EmojiCategory` enum represents the native iOS emoji keyboard categories.
* The new `KeyboardStateInspector` can be implemented to get info about the keyboard.

### Changes

* The demo now switches to caps lock when shift is double-tapped.
* The standard tap animation does not scale up as much as before.
* The standard haptic feedback for tap is light impact instead of medium.

### Deprecations

* `KeyboardAction.switchKeyboard` has been renamed to `nextKeyboard`.
* `KeyboardAction.switchToKeyboard` has been renamed to `keyboardType`.
* `KeyboardAction.standardInputViewControllerAction` has been renamed to `standardTapAction`.
* `KeyboardAction.standardTextDocumentProxyAction` is no longer used by the system`.
* `addSwitchKeyboardGesture(to:)` has been renamed to `addNextKeyboardGesture(to:)`.
* The global `isKeyboardEnabled` has been replaced with a new `KeyboardStateInspector` protocol.

### Bug fixes

* Double tap handling for space no longer inserts an additional space.

### Breaking change

* `KeyboardType.alphabetic` now uses a `KeyboardCasing` property instead of a bool for if it's upper-cased or not.
* `KeyboardAction.switchToKeyboard` is now an alias for `keyboardType`. You can still use it when defining actions, but if you switch over `KeyboardAction`, you have to use `keyboardType` instead of `switchToKeyboard`.



## 2.8.1

This version fixes some division by zero bugs.



## 2.8

This version fixes a gesture-related memory leak by no longer using the gesture extensions that caused the problem. Instead, `KeyboardInputViewController` has a new set of internal gesture extensions that helps with adding gestures to a button.

This version also adds double-tap action handling to KeyboardKit. It's handled like taps, long presses and repeating actions, but it has no default logic. To handle it, create a custom action handler and override `handle(_ gesture:,on action:, sender:)`.

KeyboardKit does not put any rules on the gesture handling. If you return an action for both a single tap and a double tap, both will be triggered.


### New features

* A new `.doubleTap` keyboard gesture.

### Deprecations

* The `UIView` `addLongPressAction` extension is deprecated.
* The `UIView` `removeLongPressAction` extension is deprecated.
* The `UIView` `addRepeatingAction` extension is deprecated.
* The `UIView` `removeRepeatingAction` extension is deprecated.
* The `UIView` `addTapAction` extension is deprecated.
* The `UIView` `removeTapAction` extension is deprecated.



## 2.7.4

This version upgrades the podspec's Swift version.



## 2.7.3

This version upgrades its Nimble and Mockery dependencies.



## 2.7.1, 2.7.2

These versions adjust the keyboard settings url.



## 2.7

This version adds the very first (and so far limited) support for `SwiftUI`. Many new features are iOS 13-specific.

This version also deprecates a bunch of action handling logic and adds new functions that doesn't rely on `UIView`.


### New features

* `KeyboardInputViewController` has a new `setupNextKeyboardButton(...)` which turns any `UIButton` into a system-handled "next keyboard" button.
* `NextKeyboardUIButton` makes use of this new functionality, and sets itself up with a `globe` icon as well.
* `PhotoImageService` and `StandardPhotoImageService` can be used to save images to photos with a completion instead of a target and a selector.
* `KeyboardImageActions` makes it easy to create a bunch of `.image` actions from a set of image names.
* `KeyboardActionHandler` has a new `open handle(_ gesture:on:view:)`  which is already implemented in `StandardKeyboardActionHandler`.

* The global `isKeyboardEnabled` function can be used to check if a certain keyboard extension is enabled or not.
* The `keyboardSettings` `URL` extension is a convenience extension for finding the url to application settings.
* The `evened(for gridSize: Int)` `[KeyboardAction]` extension appends enough `.none` actions to evenly fit the grid size.
* The `saveToPhotos(completion:)` `UIImage` extension is a completion-based way of saving images to photos.

### SwiftUI

There are some new views that can be used in SwiftUI-based apps and keyboard extensions:

* `KeyboardGrid` distributes actions evenly within a grid.
* `KeyboardGridRow` is used for each row in the grid.
* `KeyboardHostingController` can be used to wrap any `View` in a keyboard extension.
* `KeyboardImageButton` view lets you show an `.image` action or `Image` in a `Button`.
* `NextKeyboardButton` sets itself up with a `globe` icon and works as a standard "next keyboard" button.
* `PersistedKeyboardSetting` is a new property wrapper for persisting settings in `UserDefaults`. 

* `Color.clearInteractable` can be used instead of `.clear` to allow gestures to be detected.
* `Image.globe` returns the icon that is used for "next keyboard".
* `KeyboardInputViewController` `setup(with:View)`  sets up a `KeyboardHostingController`.
* `View` `withClearInteractableBackground()` can be used to make an entire view interactable.

Note that `KeyboardKitSwiftUI` is a separate framework, which you have to import to get access to these features.

### UIKit

There are some new UIKit features and extensions:

* `NextKeyboardUIButton` sets itself up with a `globe` icon and works as a standard "next keyboard" button.
* `UIImage.globe` returns the icon that is used for "next keyboard".

All UIKit-specific functionality is placed in the `UIKit` folder. UIKit logic that can be used in SwiftUI is outside it.

### Changes:

* `isInputAction` now includes `.space`.
* `isSystemAction` no longer includes `.space`.

### Deprecations

* `UIColor.clearTappable` has been renamed to `UIColor.clearInteractable`.
* `KeyboardActionHandler` has deprecated the gesture-explicit handle functions.
* `KeyboardActionHandler` has deprecated the view-explicit handle function in favor of an optional `Any` sender variant.
* `StandardKeyboardActionHandler` has deprecated a bunch of `UIView`-explicit functions in favor of an optional `Any` sender variant.



## 2.6.2

This version fixes a [bug](https://github.com/danielsaidi/KeyboardKit/issues/60), where `moveCursorForward` moved the cursor incorrectly.



## 2.6.1

This version adds `enableScrolling()` and `disableScrolling()` to `AutocompleteToolbar`. This makes it possible to make the entire toolbar scroll if its content doesn't fit the screen.



## 2.6

This version adds more autocomplete functionality:

* `AutocompleteToolbar` has a new convenience initializer that makes it even easier to setup autocomplete.
* `AutocompleteToolbarLabel` is the default autocomplete item view and can be tapped to send text to the text document proxy.
* `AutocompleteToolbarLabel` behaves like the native iOS autocomplete view and displays centered text until the text must scroll.
* Autocomplete no longer requires the bugfix timer. Instead, just let the action handler request autocomplete suggestions when a tap action is triggered.

The `StandardKeyboardActionHandler` has new functionality:
* `animationButtonTap()` - can be overridden to change the default animation of tapped buttons.

Deprecations:
* The `AutocompleteBugFixTimer` and all timer-related logic has been deprecated.
* The `AutoCompleteSuggestionProvider`'s `provideAutocompleteSuggestions(for:completion:)` is deprecated and replaced with `autocompleteSuggestions(for:completion:)`.
* The `StandardKeyboardActionHandler`'s `handleXXX(on:)` are now deprecated and replaced with `handle(:on:view:)`. 



## 2.5

This version adds a bunch of features, tweaks some behaviors and deprecates some logic:

New stuff:
* There is a new `KeyboardActionGesture` that will be used to streamline the action handling api:s.
* There is a new `AudioFeedback` enum that describes various types of audio feedback.
* There is a new `AudioFeedbackConfiguration` that lets you gather all configurations in one place.
* There is a new `HapticFeedback.standardFeedback(for:)` function that replaces the old specific properties.
* There is a new `HapticFeedbackConfiguration`  that lets you gather all configurations in one place.
* There is a new `StandardKeyboardActionHandler` init that uses this new configuration.
* There is a new `StandardKeyboardActionHandler.triggerAudioFeedback(for:)` that can be used to trigger audio feedback.
* There is a new `StandardKeyboardActionHandler.triggerHapticFeedback(for:on:)` that replaces the old gesture-specific ones.
* There is a new `StandardKeyboardActionHandler.gestureAction(for:)` function that is used by the implementation. The old ones are still around.
* There is a new `KeyboardType.images` case that is used by the demo.

Changed behavior:
* There is a new `standardButtonShadow` `Shadow` property that can be used to mimic the native button shadow.

Deprecated stuff:
* The old `StandardKeyboardActionHandler.init(...)` is deprecated, use the new one.
* The old  `StandardKeyboardActionHandler.giveHapticFeedbackForLongPress(...)` is deprecated, use the new one.
* The old  `StandardKeyboardActionHandler.giveHapticFeedbackForRepeat(...)` is deprecated, use the new one.
* The old  `StandardKeyboardActionHandler.giveHapticFeedbackForTap(...)` is deprecated, use the new one.
* The old `HapticFeedback.standardTapFeedback` and `standardLongPressFeedback` have been replaced by the new function.

The old `handle` functions are still declared in the `KeyboardActionHandler` protocol, but will be removed in the next major version. 



## 2.4

This version adds Xcode 11 and iOS 13 support, including support for dark mode and high contrast color variants.



## 2.3

This version adds autocomplete support, which includes an autocomplete suggestion provider protocol, a new toolbar and new extensions.

The new `AutocompleteSuggestionProvider` protocol describes how to provide your keyboard with autocomplete suggestions. You can implement it in any way you like, e.g. to use a built-in suggestion database or by connecting to an external data source, using network requests. Note that the network option will be a lot slower and also require you to request full access from your users.

The new `AutocompleteToolbar` is a toolbar that can display any results you receive from your suggestion provider (or any list of strings for that matter). Just trigger the provider anytíme the text changes and route the result to the toolbar. The toolbar can be populated with any kind of views. Have a look at the demo app for an example.

The new `UITextDocumentProxy+CurrentWord` extension helps you get the word that is (most probably) being typed. You could use this when requesting autocomplete suggestions, if you only want to autocomplete the current word.

Besides these additions, there are a bunch of new extensions, like `UITextDocumentProxy` `deleteBackward(times:)`, which lets you delete a certain number of characters. Have a look at the `Extensions` namespace for a complete list.

There is also a new `KeyboardCasing` enum that you can use to keep track of which state your keyboard has, if any. This enum is extracted from demo app code that was provided by @arampak earlier this year. 

 **IMPORTANT** iOS has a bug that causes `textWillChange` and `textDidChange` to not be called when the user types, only when the cursor moves. This causes autocomplete problems, since the current word is not changing as the user types. Due to this, the input view controller must use an ugly hack to force the text document proxy to update. Have a look at the demo app to see how this is done.



## 2.2.1

This version solves some major bugs in the repeating gesture recognizer and makes some `public` parts of the library `open`.

The standard action handler now handles repeating actions for backspace. You can customize this in the same way as you customize tap and long press handling.

You can test the new repeating logic in the demo app.



## 2.2

This version adds more keyboard actions that don't exist in iOS, but that may serve a functional or semantical purpose in your apps:

* `command`
* `custom(name:)`
* `escape`
* `function`
* `option`
* `tab`

The new `custom` action is a fallback that you can use if the existing action set is insufficient for your specific app.

I have added a `RepeatingGestureRecognizer` and an extension that you can use to apply it as well. It has a custom initial delay as well as a custom repeat interval, that will let you tap and hold a button to repeat its action. In the next update, I will apply this to the backspace and arrow buttons.

Thanks to [@arampak](https://github.com/arampak), the demo app now handles shift state and long press better, to make the overall experience much nicer and close to the native keyboard. The keyboard buttons also registers tap events over the entire button area, not just the button view.



## 2.1

This version makes a bunch of previously internal extensions public. It also adds a lot more unit tests so that almost all parts of the library are tested.

The default tap animation has been configured to allow user interaction, which reduces the frustrating tap lag that was present in 2.0.0.

I have added a `KeyboardToolbar` class, which you can use to create toolbars. It's super simple so far, and only creates a stack view to which you can any views you like.



## 2.0.1

This version adds a public shadow extension to the main library and shuffles classes and extensions around. It also restructures the example project to make it less cluttered.

I noticed that the build number bump still (and randomly) bumps the build number incorrectly, which causes build errors. I have therefore abandoned this approach, and instead fixes the build number to 1 in all targets.



## 2.0

This version aim at streamlining the library and remove or refactor parts that make it hard to maintain. It contains several breaking changes, but I hope that the changes will make it easier for you as well, as the library moves forward.

Most notably, the view controller inheritance model has been completely removed. Instead, there is only one `KeyboardInputViewController`. It has a stack view to which you can add any views you like, like the built-in `KeyboardButtonRow` and `KeyboardCollectionView`, which means that your custom keyboards is now based on components that you can combine.

Since `KeyboardInputViewController` therefore can display multiple keyboards at once, it doesn't make any sense to have a single `keyboard` property. You can still use structs to organize your actions (in fact, I recommend it - have a look at the demo app), but you don't have to.

All action handling has been moved from the view controller to `KeyboardActionHandler` as well. `KeyboardInputViewController` use a `StandardActionHandler` by default, but you can replace this by setting `keyboardActionHandler` to any `KeyboardActionHandler`. This is required if you want to use certain actions types, like `.image`.

New `KeyboardAction`s are added and `nextKeyboard` has been renamed to `switchKeyboard`. Action equality logic has also been removed, so instead of `isNone`, you should use `== .none` from now on. All help properties like `image` and `imageName` are removed as well, since they belong in the app. These are the new action types

* capsLock
* dismissKeyboard
* moveCursorBackward
* moveCursorForward
* shift
* shiftDown
* switchToKeyboard(type)

`KeyboardInputViewController` will now resize the extension to the size of the stack view, or any other size constraints you may set. The old `setHeight(to:)` function has therefore been removed.



## 1.0

This version upgrades `KeyboardKit` to Swift 5 and has many breaking changes:

 * `KeyboardInputViewController` has been renamed to `KeyboardViewController`
 * `CollectionKeyboardInputViewController` has been renamed to `CollectionKeyboardViewController`
 * `GridKeyboardInputViewController` has been renamed to `GridKeyboardViewController`
 * `KeyboardAlerter` has been renamed to `KeyboardAlert`
 * `ToastAlerter` has been renamed to `ToastAlert`
 * `ToastAlert` now has two nested view classes `View` and `Label`
 * `ToastAlert`'s two style function has changed signature
 * `ToastAlerterAppearance` is now an internal `ToastAlert.Appearance` struct
 * Most extensions have been made internal, to avoid exposing them externally



## 0.8

`Keyboard` has been given an optional ID, which can be used to uniquely identify a keyboard. This makes it easier to manage multiple keyboards in an app.

`KeyboardInputViewController` implements the `KeyboardPresenter` protocol, which means that you can set the new optional `id` property to make a `KeyboardSetting` exclusive to that presenter. This is nice if your app has multiple keyboards. If you do not specify an id, the settings behave just like before.

A PR by [micazeve](https://github.com/micazeve) is merged. It limits the current page index that is persisted for a keyboard, to avoid bugs if the page count has changed since persisting the value.



## 0.7.1

This version updates KeyboardKit to `Swift 4.2` and makes it ready for Xcode 10.



## 0.7

The grid keyboard view controller uses a new way to calculate the available item space and item size for a certain number of rows and buttons per row. This means that we can now use top and bottom content insets to create vertical margins for grid-based keyboards.



## 0.6.2

I previously used the async image functions to quickly setup a lot of images for "emoji" keyboards. Since I didn't use a collection view for emoji keyboards then, all image views were created at the same time, which caused rendering delays. By using the async image approach, image loading was moved from the main thread and allowed individual images to appear when they were loaded instead of waiting for all images to load before any image could be displayed.

However, `KeyboardKit` now has collection view-based keyboards, which are better suited for the task above, since they only render the cells they need. This will solve the image loading issues, which means that the async image extensions will no longer be needed. I have therefore removed `UIImage+Async` and the `Threading` folder from the library, to keep it as small as possible.



## 0.6.1

No functional changes, just README updates and improvements. The version bump is required to give CocoaPod users the latest docs.



## 0.6

This is a complete rewrite of the entire library. KeyboardKit now targets iOS 11 and the code has been improved a lot. Check out the demo app to see how to setup keyboards from now on.<|MERGE_RESOLUTION|>--- conflicted
+++ resolved
@@ -10,7 +10,6 @@
 
 
 
-<<<<<<< HEAD
 ## 6.0
 
 This version makes the library build on more platforms and removes old, deprecated code.
@@ -63,7 +62,9 @@
 * `SystemKeyboardButtonStyle` has been renamed to `KeyboardButtonStyle`.
 * `SystemKeyboardButtonBorderStyle` has been renamed to `KeyboardButtonBorderStyle`.
 * `SystemKeyboardButtonShadowStyle` has been renamed to `KeyboardButtonShadowStyle`.
-=======
+
+
+
 ## 5.9.3
 
 This version adjust orientation change handling further.
@@ -71,7 +72,6 @@
 ### 🐛 Bug fixes
 
 * `KeyboardInputViewController` re-adds sync for layout change, but only once after `viewDidLayoutSubviews` if orientation changes.
->>>>>>> 9ccfc3a7
 
 
 
